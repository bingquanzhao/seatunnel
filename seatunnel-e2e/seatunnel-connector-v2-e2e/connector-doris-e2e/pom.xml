<?xml version="1.0" encoding="UTF-8"?>
<!--
    Licensed to the Apache Software Foundation (ASF) under one or more
    contributor license agreements.  See the NOTICE file distributed with
    this work for additional information regarding copyright ownership.
    The ASF licenses this file to You under the Apache License, Version 2.0
    (the "License"); you may not use this file except in compliance with
    the License.  You may obtain a copy of the License at
       http://www.apache.org/licenses/LICENSE-2.0
    Unless required by applicable law or agreed to in writing, software
    distributed under the License is distributed on an "AS IS" BASIS,
    WITHOUT WARRANTIES OR CONDITIONS OF ANY KIND, either express or implied.
    See the License for the specific language governing permissions and
    limitations under the License.
-->
<project xmlns="http://maven.apache.org/POM/4.0.0" xmlns:xsi="http://www.w3.org/2001/XMLSchema-instance" xsi:schemaLocation="http://maven.apache.org/POM/4.0.0 http://maven.apache.org/maven-v4_0_0.xsd">
    <modelVersion>4.0.0</modelVersion>
    <parent>
        <groupId>org.apache.seatunnel</groupId>
        <artifactId>seatunnel-connector-v2-e2e</artifactId>
<<<<<<< HEAD
        <version>2.3.3</version>
=======
        <version>2.3.1</version>
>>>>>>> 05cada05
    </parent>

    <artifactId>connector-doris-e2e</artifactId>
    <name>SeaTunnel : E2E : Connector V2 : Doris</name>

    <dependencies>
        <!-- SeaTunnel connectors -->
        <dependency>
            <groupId>org.apache.seatunnel</groupId>
            <artifactId>connector-doris</artifactId>
            <version>${project.version}</version>
            <scope>test</scope>
        </dependency>
        <dependency>
            <groupId>org.apache.seatunnel</groupId>
            <artifactId>connector-fake</artifactId>
            <version>${project.version}</version>
            <scope>test</scope>
        </dependency>
    </dependencies>

  <scm>
<<<<<<< HEAD
    <tag>2.3.3</tag>
=======
    <tag>2.3.1</tag>
>>>>>>> 05cada05
  </scm>
</project><|MERGE_RESOLUTION|>--- conflicted
+++ resolved
@@ -18,11 +18,7 @@
     <parent>
         <groupId>org.apache.seatunnel</groupId>
         <artifactId>seatunnel-connector-v2-e2e</artifactId>
-<<<<<<< HEAD
         <version>2.3.3</version>
-=======
-        <version>2.3.1</version>
->>>>>>> 05cada05
     </parent>
 
     <artifactId>connector-doris-e2e</artifactId>
@@ -45,10 +41,7 @@
     </dependencies>
 
   <scm>
-<<<<<<< HEAD
+
     <tag>2.3.3</tag>
-=======
-    <tag>2.3.1</tag>
->>>>>>> 05cada05
   </scm>
 </project>