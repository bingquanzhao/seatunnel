/*
 * Licensed to the Apache Software Foundation (ASF) under one or more
 * contributor license agreements.  See the NOTICE file distributed with
 * this work for additional information regarding copyright ownership.
 * The ASF licenses this file to You under the Apache License, Version 2.0
 * (the "License"); you may not use this file except in compliance with
 * the License.  You may obtain a copy of the License at
 *
 *    http://www.apache.org/licenses/LICENSE-2.0
 *
 * Unless required by applicable law or agreed to in writing, software
 * distributed under the License is distributed on an "AS IS" BASIS,
 * WITHOUT WARRANTIES OR CONDITIONS OF ANY KIND, either express or implied.
 * See the License for the specific language governing permissions and
 * limitations under the License.
 */

package org.apache.seatunnel.engine.server.task;

import org.apache.seatunnel.api.common.metrics.MetricTags;
import org.apache.seatunnel.api.common.metrics.MetricsContext;
import org.apache.seatunnel.api.table.type.Record;
import org.apache.seatunnel.api.table.type.SeaTunnelRow;
import org.apache.seatunnel.common.utils.function.ConsumerWithException;
import org.apache.seatunnel.engine.core.checkpoint.InternalCheckpointListener;
import org.apache.seatunnel.engine.core.dag.actions.Action;
import org.apache.seatunnel.engine.core.dag.actions.ShuffleAction;
import org.apache.seatunnel.engine.core.dag.actions.SinkAction;
import org.apache.seatunnel.engine.core.dag.actions.SourceAction;
import org.apache.seatunnel.engine.core.dag.actions.TransformChainAction;
import org.apache.seatunnel.engine.core.dag.actions.UnknownActionException;
import org.apache.seatunnel.engine.server.checkpoint.ActionSubtaskState;
import org.apache.seatunnel.engine.server.checkpoint.CheckpointBarrier;
import org.apache.seatunnel.engine.server.checkpoint.operation.TaskAcknowledgeOperation;
import org.apache.seatunnel.engine.server.dag.physical.config.IntermediateQueueConfig;
import org.apache.seatunnel.engine.server.dag.physical.config.SinkConfig;
import org.apache.seatunnel.engine.server.dag.physical.config.SourceConfig;
import org.apache.seatunnel.engine.server.dag.physical.flow.Flow;
import org.apache.seatunnel.engine.server.dag.physical.flow.IntermediateExecutionFlow;
import org.apache.seatunnel.engine.server.dag.physical.flow.PhysicalExecutionFlow;
import org.apache.seatunnel.engine.server.dag.physical.flow.UnknownFlowException;
import org.apache.seatunnel.engine.server.execution.TaskGroup;
import org.apache.seatunnel.engine.server.execution.TaskLocation;
import org.apache.seatunnel.engine.server.metrics.SeaTunnelMetricsContext;
import org.apache.seatunnel.engine.server.task.flow.ActionFlowLifeCycle;
import org.apache.seatunnel.engine.server.task.flow.FlowLifeCycle;
import org.apache.seatunnel.engine.server.task.flow.IntermediateQueueFlowLifeCycle;
import org.apache.seatunnel.engine.server.task.flow.OneInputFlowLifeCycle;
import org.apache.seatunnel.engine.server.task.flow.ShuffleSinkFlowLifeCycle;
import org.apache.seatunnel.engine.server.task.flow.ShuffleSourceFlowLifeCycle;
import org.apache.seatunnel.engine.server.task.flow.SinkFlowLifeCycle;
import org.apache.seatunnel.engine.server.task.flow.SourceFlowLifeCycle;
import org.apache.seatunnel.engine.server.task.flow.TransformFlowLifeCycle;
import org.apache.seatunnel.engine.server.task.group.AbstractTaskGroupWithIntermediateQueue;
import org.apache.seatunnel.engine.server.task.record.Barrier;
import org.apache.seatunnel.engine.server.task.statemachine.SeaTunnelTaskState;

<<<<<<< HEAD
import com.hazelcast.core.HazelcastInstance;
import com.hazelcast.internal.metrics.MetricDescriptor;
import com.hazelcast.internal.metrics.MetricsCollectionContext;
import lombok.NonNull;
import lombok.extern.slf4j.Slf4j;
=======
import org.slf4j.Logger;
import org.slf4j.LoggerFactory;

import com.hazelcast.internal.metrics.MetricDescriptor;
import com.hazelcast.internal.metrics.MetricsCollectionContext;
import lombok.NonNull;
>>>>>>> e567203f

import java.io.IOException;
import java.net.URL;
import java.util.ArrayList;
import java.util.Collections;
import java.util.HashSet;
import java.util.List;
import java.util.Map;
import java.util.Set;
import java.util.concurrent.CompletableFuture;
import java.util.concurrent.ConcurrentHashMap;
import java.util.function.BiConsumer;
import java.util.stream.Collectors;

import static org.apache.seatunnel.engine.common.utils.ExceptionUtil.sneaky;
import static org.apache.seatunnel.engine.common.utils.ExceptionUtil.sneakyThrow;
import static org.apache.seatunnel.engine.server.task.statemachine.SeaTunnelTaskState.CANCELED;
import static org.apache.seatunnel.engine.server.task.statemachine.SeaTunnelTaskState.CLOSED;
import static org.apache.seatunnel.engine.server.task.statemachine.SeaTunnelTaskState.PREPARE_CLOSE;
import static org.apache.seatunnel.engine.server.task.statemachine.SeaTunnelTaskState.READY_START;
import static org.apache.seatunnel.engine.server.task.statemachine.SeaTunnelTaskState.RUNNING;
import static org.apache.seatunnel.engine.server.task.statemachine.SeaTunnelTaskState.STARTING;
import static org.apache.seatunnel.engine.server.task.statemachine.SeaTunnelTaskState.WAITING_RESTORE;

<<<<<<< HEAD
@Slf4j
=======
>>>>>>> e567203f
public abstract class SeaTunnelTask extends AbstractTask {
    private static final long serialVersionUID = 2604309561613784425L;

    protected volatile SeaTunnelTaskState currState;
    private final Flow executionFlow;

    protected FlowLifeCycle startFlowLifeCycle;

    protected List<FlowLifeCycle> allCycles;

    protected List<OneInputFlowLifeCycle<Record<?>>> outputs;

    protected List<CompletableFuture<Void>> flowFutures;

    protected final Map<Long, List<ActionSubtaskState>> checkpointStates =
            new ConcurrentHashMap<>();

    private final Map<Long, Integer> cycleAcks = new ConcurrentHashMap<>();

    protected int indexID;

    private TaskGroup taskBelongGroup;

    private SeaTunnelMetricsContext metricsContext;

    public SeaTunnelTask(long jobID, TaskLocation taskID, int indexID, Flow executionFlow) {
        super(jobID, taskID);
        this.indexID = indexID;
        this.executionFlow = executionFlow;
        this.currState = SeaTunnelTaskState.CREATED;
    }

    @Override
    public void init() throws Exception {
        super.init();
        metricsContext = getExecutionContext().getOrCreateMetricsContext(taskLocation);
        this.currState = SeaTunnelTaskState.INIT;
        flowFutures = new ArrayList<>();
        allCycles = new ArrayList<>();
        startFlowLifeCycle = convertFlowToActionLifeCycle(executionFlow);
        for (FlowLifeCycle cycle : allCycles) {
            cycle.init();
        }
        CompletableFuture.allOf(flowFutures.toArray(new CompletableFuture[0]))
                .whenComplete((s, e) -> closeCalled = true);
    }

    @SuppressWarnings("checkstyle:MagicNumber")
    protected void stateProcess() throws Exception {
        switch (currState) {
            case INIT:
                currState = WAITING_RESTORE;
                reportTaskStatus(WAITING_RESTORE);
                break;
            case WAITING_RESTORE:
                if (restoreComplete.isDone()) {
                    for (FlowLifeCycle cycle : allCycles) {
                        cycle.open();
                    }
                    currState = READY_START;
                    reportTaskStatus(READY_START);
                }
                break;
            case READY_START:
                if (startCalled) {
                    currState = STARTING;
                }
                break;
            case STARTING:
                currState = RUNNING;
                break;
            case RUNNING:
                collect();
                if (prepareCloseStatus) {
                    currState = PREPARE_CLOSE;
                }
                break;
            case PREPARE_CLOSE:
                if (closeCalled) {
                    currState = CLOSED;
                } else {
                    Thread.sleep(100);
                }
                break;
            case CLOSED:
                this.close();
                progress.done();
                return;
                // TODO support cancel by outside
            case CANCELLING:
                this.close();
                currState = CANCELED;
                progress.done();
                return;
            default:
                throw new IllegalArgumentException("Unknown Enumerator State: " + currState);
        }
    }

    public void setTaskGroup(TaskGroup group) {
        this.taskBelongGroup = group;
    }

    @SuppressWarnings({"unchecked", "rawtypes"})
    private FlowLifeCycle convertFlowToActionLifeCycle(@NonNull Flow flow) throws Exception {

        FlowLifeCycle lifeCycle;
        List<OneInputFlowLifeCycle<Record<?>>> flowLifeCycles = new ArrayList<>();
        if (!flow.getNext().isEmpty()) {
            for (Flow f : flow.getNext()) {
                flowLifeCycles.add(
                        (OneInputFlowLifeCycle<Record<?>>) convertFlowToActionLifeCycle(f));
            }
        }
        CompletableFuture<Void> completableFuture = new CompletableFuture<>();
        flowFutures.add(completableFuture);
        if (flow instanceof PhysicalExecutionFlow) {
            PhysicalExecutionFlow f = (PhysicalExecutionFlow) flow;
            if (f.getAction() instanceof SourceAction) {
                lifeCycle =
                        createSourceFlowLifeCycle(
                                (SourceAction<?, ?, ?>) f.getAction(),
                                (SourceConfig) f.getConfig(),
<<<<<<< HEAD
                                completableFuture);
=======
                                completableFuture,
                                this.getMetricsContext());
>>>>>>> e567203f
                outputs = flowLifeCycles;
            } else if (f.getAction() instanceof SinkAction) {
                lifeCycle =
                        new SinkFlowLifeCycle<>(
                                (SinkAction) f.getAction(),
                                taskLocation,
                                indexID,
                                this,
                                ((SinkConfig) f.getConfig()).getCommitterTask(),
                                ((SinkConfig) f.getConfig()).isContainCommitter(),
                                completableFuture,
                                this.getMetricsContext());
            } else if (f.getAction() instanceof TransformChainAction) {
                lifeCycle =
                        new TransformFlowLifeCycle<SeaTunnelRow>(
                                (TransformChainAction) f.getAction(),
                                this,
                                new SeaTunnelTransformCollector(flowLifeCycles),
                                completableFuture);
<<<<<<< HEAD
            } else if (f.getAction() instanceof ShuffleAction) {
                ShuffleAction shuffleAction = (ShuffleAction) f.getAction();
                HazelcastInstance hazelcastInstance = getExecutionContext().getInstance();
=======
            } else if (f.getAction() instanceof PartitionTransformAction) {
                // TODO use index and taskID to create ringbuffer list
>>>>>>> e567203f
                if (flow.getNext().isEmpty()) {
                    lifeCycle =
                            new ShuffleSinkFlowLifeCycle(
                                    this,
                                    indexID,
                                    shuffleAction,
                                    hazelcastInstance,
                                    completableFuture);
                } else {
                    lifeCycle =
                            new ShuffleSourceFlowLifeCycle(
                                    this,
                                    indexID,
                                    shuffleAction,
                                    hazelcastInstance,
                                    completableFuture);
                }
                outputs = flowLifeCycles;
            } else {
                throw new UnknownActionException(f.getAction());
            }
        } else if (flow instanceof IntermediateExecutionFlow) {
            IntermediateQueueConfig config =
                    ((IntermediateExecutionFlow<IntermediateQueueConfig>) flow).getConfig();
            lifeCycle =
                    new IntermediateQueueFlowLifeCycle(
                            this,
                            completableFuture,
                            ((AbstractTaskGroupWithIntermediateQueue) taskBelongGroup)
                                    .getQueueCache(config.getQueueID()));
            outputs = flowLifeCycles;
        } else {
            throw new UnknownFlowException(flow);
        }
        allCycles.add(lifeCycle);
        return lifeCycle;
    }

    protected abstract SourceFlowLifeCycle<?, ?> createSourceFlowLifeCycle(
            SourceAction<?, ?, ?> sourceAction,
            SourceConfig config,
<<<<<<< HEAD
            CompletableFuture<Void> completableFuture);
=======
            CompletableFuture<Void> completableFuture,
            MetricsContext metricsContext);
>>>>>>> e567203f

    protected abstract void collect() throws Exception;

    @Override
    public Set<URL> getJarsUrl() {
        return getFlowInfo((action, set) -> set.addAll(action.getJarUrls()));
    }

    public Set<Long> getActionIds() {
        return getFlowInfo((action, set) -> set.add(action.getId()));
    }

    private <T> Set<T> getFlowInfo(BiConsumer<Action, Set<T>> function) {
        List<Flow> now = new ArrayList<>();
        now.add(executionFlow);
        Set<T> result = new HashSet<>();
        while (!now.isEmpty()) {
            final List<Flow> next = new ArrayList<>();
            now.forEach(
                    n -> {
                        if (n instanceof PhysicalExecutionFlow) {
                            function.accept(((PhysicalExecutionFlow) n).getAction(), result);
                        }
                        next.addAll(n.getNext());
                    });
            now.clear();
            now.addAll(next);
        }
        return result;
    }

    @Override
    public void close() throws IOException {
        allCycles
                .parallelStream()
                .forEach(
                        flowLifeCycle -> {
                            try {
                                flowLifeCycle.close();
                            } catch (IOException e) {
                                log.error("Close FlowLifeCycle error.", e);
                            }
                        });
    }

    public void ack(Barrier barrier) {
        Integer ackSize =
                cycleAcks.compute(barrier.getId(), (id, count) -> count == null ? 1 : ++count);
        if (ackSize == allCycles.size()) {
            if (barrier.prepareClose()) {
                this.prepareCloseStatus = true;
                this.prepareCloseBarrierId.set(barrier.getId());
            }
            if (barrier.snapshot()) {
                this.getExecutionContext()
                        .sendToMaster(
                                new TaskAcknowledgeOperation(
                                        this.taskLocation,
                                        (CheckpointBarrier) barrier,
                                        checkpointStates.get(barrier.getId())));
            }
        }
    }

    public void addState(Barrier barrier, long actionId, List<byte[]> state) {
        List<ActionSubtaskState> states =
                checkpointStates.computeIfAbsent(barrier.getId(), id -> new ArrayList<>());
        states.add(new ActionSubtaskState(actionId, indexID, state));
    }

    @Override
    public void notifyCheckpointComplete(long checkpointId) throws Exception {
        notifyAllAction(listener -> listener.notifyCheckpointComplete(checkpointId));
        tryClose(checkpointId);
    }

    @Override
    public void notifyCheckpointAborted(long checkpointId) throws Exception {
        notifyAllAction(listener -> listener.notifyCheckpointAborted(checkpointId));
        tryClose(checkpointId);
    }

    public void notifyAllAction(ConsumerWithException<InternalCheckpointListener> consumer) {
        allCycles.stream()
                .filter(cycle -> cycle instanceof InternalCheckpointListener)
                .map(cycle -> (InternalCheckpointListener) cycle)
                .forEach(listener -> sneaky(consumer, listener));
    }

    @Override
    public void restoreState(List<ActionSubtaskState> actionStateList) throws Exception {
        Map<Long, List<ActionSubtaskState>> stateMap =
                actionStateList.stream()
                        .collect(
                                Collectors.groupingBy(
                                        ActionSubtaskState::getActionId, Collectors.toList()));
        allCycles.stream()
                .filter(cycle -> cycle instanceof ActionFlowLifeCycle)
                .map(cycle -> (ActionFlowLifeCycle) cycle)
                .forEach(
                        actionFlowLifeCycle -> {
                            try {
                                actionFlowLifeCycle.restoreState(
                                        stateMap.getOrDefault(
                                                actionFlowLifeCycle.getAction().getId(),
                                                Collections.emptyList()));
                            } catch (Exception e) {
                                sneakyThrow(e);
                            }
                        });
<<<<<<< HEAD
        restoreComplete = true;
=======
        restoreComplete.complete(null);
>>>>>>> e567203f
    }

    @Override
    public SeaTunnelMetricsContext getMetricsContext() {
        return metricsContext;
    }

    @Override
    public void provideDynamicMetrics(
            MetricDescriptor descriptor, MetricsCollectionContext context) {
        if (null != metricsContext) {
            metricsContext.provideDynamicMetrics(
                    descriptor
                            .copy()
                            .withTag(MetricTags.TASK_NAME, this.getClass().getSimpleName()),
                    context);
        }
    }
}<|MERGE_RESOLUTION|>--- conflicted
+++ resolved
@@ -55,20 +55,11 @@
 import org.apache.seatunnel.engine.server.task.record.Barrier;
 import org.apache.seatunnel.engine.server.task.statemachine.SeaTunnelTaskState;
 
-<<<<<<< HEAD
 import com.hazelcast.core.HazelcastInstance;
 import com.hazelcast.internal.metrics.MetricDescriptor;
 import com.hazelcast.internal.metrics.MetricsCollectionContext;
 import lombok.NonNull;
 import lombok.extern.slf4j.Slf4j;
-=======
-import org.slf4j.Logger;
-import org.slf4j.LoggerFactory;
-
-import com.hazelcast.internal.metrics.MetricDescriptor;
-import com.hazelcast.internal.metrics.MetricsCollectionContext;
-import lombok.NonNull;
->>>>>>> e567203f
 
 import java.io.IOException;
 import java.net.URL;
@@ -93,10 +84,7 @@
 import static org.apache.seatunnel.engine.server.task.statemachine.SeaTunnelTaskState.STARTING;
 import static org.apache.seatunnel.engine.server.task.statemachine.SeaTunnelTaskState.WAITING_RESTORE;
 
-<<<<<<< HEAD
 @Slf4j
-=======
->>>>>>> e567203f
 public abstract class SeaTunnelTask extends AbstractTask {
     private static final long serialVersionUID = 2604309561613784425L;
 
@@ -220,12 +208,8 @@
                         createSourceFlowLifeCycle(
                                 (SourceAction<?, ?, ?>) f.getAction(),
                                 (SourceConfig) f.getConfig(),
-<<<<<<< HEAD
-                                completableFuture);
-=======
                                 completableFuture,
                                 this.getMetricsContext());
->>>>>>> e567203f
                 outputs = flowLifeCycles;
             } else if (f.getAction() instanceof SinkAction) {
                 lifeCycle =
@@ -245,14 +229,9 @@
                                 this,
                                 new SeaTunnelTransformCollector(flowLifeCycles),
                                 completableFuture);
-<<<<<<< HEAD
             } else if (f.getAction() instanceof ShuffleAction) {
                 ShuffleAction shuffleAction = (ShuffleAction) f.getAction();
                 HazelcastInstance hazelcastInstance = getExecutionContext().getInstance();
-=======
-            } else if (f.getAction() instanceof PartitionTransformAction) {
-                // TODO use index and taskID to create ringbuffer list
->>>>>>> e567203f
                 if (flow.getNext().isEmpty()) {
                     lifeCycle =
                             new ShuffleSinkFlowLifeCycle(
@@ -294,12 +273,8 @@
     protected abstract SourceFlowLifeCycle<?, ?> createSourceFlowLifeCycle(
             SourceAction<?, ?, ?> sourceAction,
             SourceConfig config,
-<<<<<<< HEAD
-            CompletableFuture<Void> completableFuture);
-=======
             CompletableFuture<Void> completableFuture,
             MetricsContext metricsContext);
->>>>>>> e567203f
 
     protected abstract void collect() throws Exception;
 
@@ -410,11 +385,7 @@
                                 sneakyThrow(e);
                             }
                         });
-<<<<<<< HEAD
-        restoreComplete = true;
-=======
         restoreComplete.complete(null);
->>>>>>> e567203f
     }
 
     @Override
