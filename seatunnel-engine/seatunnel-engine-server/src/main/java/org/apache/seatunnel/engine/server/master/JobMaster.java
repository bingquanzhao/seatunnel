/*
 * Licensed to the Apache Software Foundation (ASF) under one or more
 * contributor license agreements.  See the NOTICE file distributed with
 * this work for additional information regarding copyright ownership.
 * The ASF licenses this file to You under the Apache License, Version 2.0
 * (the "License"); you may not use this file except in compliance with
 * the License.  You may obtain a copy of the License at
 *
 *    http://www.apache.org/licenses/LICENSE-2.0
 *
 * Unless required by applicable law or agreed to in writing, software
 * distributed under the License is distributed on an "AS IS" BASIS,
 * WITHOUT WARRANTIES OR CONDITIONS OF ANY KIND, either express or implied.
 * See the License for the specific language governing permissions and
 * limitations under the License.
 */

package org.apache.seatunnel.engine.server.master;

import org.apache.seatunnel.api.common.metrics.JobMetrics;
import org.apache.seatunnel.api.common.metrics.RawJobMetrics;
import org.apache.seatunnel.api.env.EnvCommonOptions;
import org.apache.seatunnel.common.utils.ExceptionUtils;
import org.apache.seatunnel.common.utils.RetryUtils;
import org.apache.seatunnel.common.utils.SeaTunnelException;
import org.apache.seatunnel.engine.checkpoint.storage.exception.CheckpointStorageException;
import org.apache.seatunnel.engine.common.Constant;
import org.apache.seatunnel.engine.common.config.EngineConfig;
import org.apache.seatunnel.engine.common.config.server.CheckpointConfig;
import org.apache.seatunnel.engine.common.config.server.CheckpointStorageConfig;
import org.apache.seatunnel.engine.common.exception.SeaTunnelEngineException;
import org.apache.seatunnel.engine.common.loader.SeaTunnelChildFirstClassLoader;
import org.apache.seatunnel.engine.common.utils.PassiveCompletableFuture;
import org.apache.seatunnel.engine.core.dag.logical.LogicalDag;
import org.apache.seatunnel.engine.core.job.JobDAGInfo;
import org.apache.seatunnel.engine.core.job.JobImmutableInformation;
import org.apache.seatunnel.engine.core.job.JobInfo;
import org.apache.seatunnel.engine.core.job.JobResult;
import org.apache.seatunnel.engine.core.job.JobStatus;
import org.apache.seatunnel.engine.core.job.PipelineStatus;
import org.apache.seatunnel.engine.server.checkpoint.CheckpointManager;
import org.apache.seatunnel.engine.server.checkpoint.CheckpointPlan;
import org.apache.seatunnel.engine.server.checkpoint.CompletedCheckpoint;
import org.apache.seatunnel.engine.server.dag.DAGUtils;
import org.apache.seatunnel.engine.server.dag.physical.PhysicalPlan;
import org.apache.seatunnel.engine.server.dag.physical.PipelineLocation;
import org.apache.seatunnel.engine.server.dag.physical.PlanUtils;
import org.apache.seatunnel.engine.server.dag.physical.SubPlan;
import org.apache.seatunnel.engine.server.execution.TaskExecutionState;
import org.apache.seatunnel.engine.server.execution.TaskGroupLocation;
import org.apache.seatunnel.engine.server.execution.TaskLocation;
import org.apache.seatunnel.engine.server.metrics.JobMetricsUtil;
import org.apache.seatunnel.engine.server.metrics.SeaTunnelMetricsContext;
import org.apache.seatunnel.engine.server.resourcemanager.ResourceManager;
import org.apache.seatunnel.engine.server.resourcemanager.resource.SlotProfile;
import org.apache.seatunnel.engine.server.scheduler.JobScheduler;
import org.apache.seatunnel.engine.server.scheduler.PipelineBaseScheduler;
import org.apache.seatunnel.engine.server.task.operation.CleanTaskGroupContextOperation;
import org.apache.seatunnel.engine.server.task.operation.GetTaskGroupMetricsOperation;
import org.apache.seatunnel.engine.server.utils.NodeEngineUtil;

import com.google.common.collect.Lists;
import com.hazelcast.cluster.Address;
import com.hazelcast.core.HazelcastInstanceNotActiveException;
import com.hazelcast.flakeidgen.FlakeIdGenerator;
import com.hazelcast.internal.serialization.Data;
import com.hazelcast.jet.datamodel.Tuple2;
import com.hazelcast.jet.impl.execution.init.CustomClassLoadedObject;
import com.hazelcast.logging.ILogger;
import com.hazelcast.logging.Logger;
import com.hazelcast.map.IMap;
import com.hazelcast.spi.impl.NodeEngine;
import lombok.NonNull;

import java.util.ArrayList;
import java.util.Collection;
import java.util.Collections;
import java.util.List;
import java.util.Map;
import java.util.Optional;
import java.util.concurrent.CompletableFuture;
import java.util.concurrent.ExecutorService;

import static com.hazelcast.jet.impl.util.ExceptionUtil.withTryCatch;

public class JobMaster {
    private static final ILogger LOGGER = Logger.getLogger(JobMaster.class);

    private PhysicalPlan physicalPlan;
    private final Data jobImmutableInformationData;

    private final NodeEngine nodeEngine;

    private final ExecutorService executorService;

    private final FlakeIdGenerator flakeIdGenerator;

    private final ResourceManager resourceManager;

    private final JobHistoryService jobHistoryService;

    private CheckpointManager checkpointManager;

    private CompletableFuture<JobResult> jobMasterCompleteFuture;

    private ClassLoader classLoader;

    private JobImmutableInformation jobImmutableInformation;

    private JobScheduler jobScheduler;

    private LogicalDag logicalDag;

    private JobDAGInfo jobDAGInfo;

    /**
     * we need store slot used by task in Hazelcast IMap and release or reuse it when a new master
     * node active.
     */
    private final IMap<PipelineLocation, Map<TaskGroupLocation, SlotProfile>> ownedSlotProfilesIMap;

    private final IMap<Object, Object> runningJobStateIMap;

    private final IMap<Object, Object> runningJobStateTimestampsIMap;

    private CompletableFuture<Void> scheduleFuture;

    private volatile boolean restore = false;

    // TODO add config to change value
    private boolean isPhysicalDAGIInfo = true;

    private final EngineConfig engineConfig;

    private boolean isRunning = true;

    private Map<Integer, CheckpointPlan> checkpointPlanMap;

<<<<<<< HEAD
    private CheckpointConfig jobCheckpointConfig;
=======
    private final IMap<Long, JobInfo> runningJobInfoIMap;
>>>>>>> e567203f

    public JobMaster(
            @NonNull Data jobImmutableInformationData,
            @NonNull NodeEngine nodeEngine,
            @NonNull ExecutorService executorService,
            @NonNull ResourceManager resourceManager,
            @NonNull JobHistoryService jobHistoryService,
            @NonNull IMap runningJobStateIMap,
            @NonNull IMap runningJobStateTimestampsIMap,
            @NonNull IMap ownedSlotProfilesIMap,
<<<<<<< HEAD
=======
            @NonNull IMap<Long, JobInfo> runningJobInfoIMap,
>>>>>>> e567203f
            EngineConfig engineConfig) {
        this.jobImmutableInformationData = jobImmutableInformationData;
        this.nodeEngine = nodeEngine;
        this.executorService = executorService;
        flakeIdGenerator =
                this.nodeEngine
                        .getHazelcastInstance()
                        .getFlakeIdGenerator(Constant.SEATUNNEL_ID_GENERATOR_NAME);
        this.ownedSlotProfilesIMap = ownedSlotProfilesIMap;
        this.resourceManager = resourceManager;
        this.jobHistoryService = jobHistoryService;
        this.runningJobStateIMap = runningJobStateIMap;
        this.runningJobStateTimestampsIMap = runningJobStateTimestampsIMap;
        this.runningJobInfoIMap = runningJobInfoIMap;
        this.engineConfig = engineConfig;
    }

<<<<<<< HEAD
    public void init(long initializationTimestamp) {
        jobImmutableInformation =
                nodeEngine.getSerializationService().toObject(jobImmutableInformationData);
        jobCheckpointConfig =
                createJobCheckpointConfig(
                        engineConfig.getCheckpointConfig(),
                        jobImmutableInformation.getJobConfig().getEnvOptions());

=======
    public void init(long initializationTimestamp, boolean restart) throws Exception {
        jobImmutableInformation =
                nodeEngine.getSerializationService().toObject(jobImmutableInformationData);
>>>>>>> e567203f
        LOGGER.info(
                String.format(
                        "Init JobMaster for Job %s (%s) ",
                        jobImmutableInformation.getJobConfig().getName(),
                        jobImmutableInformation.getJobId()));
        LOGGER.info(
                String.format(
                        "Job %s (%s) needed jar urls %s",
                        jobImmutableInformation.getJobConfig().getName(),
                        jobImmutableInformation.getJobId(),
                        jobImmutableInformation.getPluginJarsUrls()));

        classLoader =
                new SeaTunnelChildFirstClassLoader(jobImmutableInformation.getPluginJarsUrls());
        logicalDag =
                CustomClassLoadedObject.deserializeWithCustomClassLoader(
                        nodeEngine.getSerializationService(),
                        classLoader,
                        jobImmutableInformation.getLogicalDag());

        final Tuple2<PhysicalPlan, Map<Integer, CheckpointPlan>> planTuple =
                PlanUtils.fromLogicalDAG(
                        logicalDag,
                        nodeEngine,
                        jobImmutableInformation,
                        initializationTimestamp,
                        executorService,
                        flakeIdGenerator,
                        runningJobStateIMap,
                        runningJobStateTimestampsIMap,
<<<<<<< HEAD
                        engineConfig.getQueueType(),
                        jobCheckpointConfig);
=======
                        engineConfig.getQueueType());
>>>>>>> e567203f
        this.physicalPlan = planTuple.f0();
        this.physicalPlan.setJobMaster(this);
        this.checkpointPlanMap = planTuple.f1();
        Exception initException = null;
        try {
            this.initCheckPointManager();
        } catch (Exception e) {
            initException = e;
        }
        this.initStateFuture();
        if (initException != null) {
            if (restart) {
                cancelJob();
            }
            throw initException;
        }
    }

<<<<<<< HEAD
    public void initCheckPointManager() throws CheckpointStorageException {
=======
    private void initCheckPointManager() throws CheckpointStorageException {
        CheckpointConfig checkpointConfig =
                mergeEnvAndEngineConfig(
                        engineConfig.getCheckpointConfig(),
                        jobImmutableInformation.getJobConfig().getEnvOptions());
>>>>>>> e567203f
        this.checkpointManager =
                new CheckpointManager(
                        jobImmutableInformation.getJobId(),
                        jobImmutableInformation.isStartWithSavePoint(),
                        nodeEngine,
                        this,
                        checkpointPlanMap,
<<<<<<< HEAD
                        jobCheckpointConfig);
=======
                        checkpointConfig);
>>>>>>> e567203f
    }

    // TODO replace it after ReadableConfig Support parse yaml format, then use only one config to
    // read engine and env config.
<<<<<<< HEAD
    private CheckpointConfig createJobCheckpointConfig(
            CheckpointConfig defaultCheckpointConfig, Map<String, Object> jobEnv) {
        CheckpointConfig jobCheckpointConfig = new CheckpointConfig();
        jobCheckpointConfig.setCheckpointTimeout(defaultCheckpointConfig.getCheckpointTimeout());
        jobCheckpointConfig.setCheckpointInterval(defaultCheckpointConfig.getCheckpointInterval());
        jobCheckpointConfig.setMaxConcurrentCheckpoints(
                defaultCheckpointConfig.getMaxConcurrentCheckpoints());
        jobCheckpointConfig.setTolerableFailureCheckpoints(
                defaultCheckpointConfig.getTolerableFailureCheckpoints());

        CheckpointStorageConfig jobCheckpointStorageConfig = new CheckpointStorageConfig();
        jobCheckpointStorageConfig.setStorage(defaultCheckpointConfig.getStorage().getStorage());
        jobCheckpointStorageConfig.setStoragePluginConfig(
                defaultCheckpointConfig.getStorage().getStoragePluginConfig());
        jobCheckpointStorageConfig.setMaxRetainedCheckpoints(
                defaultCheckpointConfig.getStorage().getMaxRetainedCheckpoints());
        jobCheckpointConfig.setStorage(jobCheckpointStorageConfig);

        if (jobEnv.containsKey(EnvCommonOptions.CHECKPOINT_INTERVAL.key())) {
            jobCheckpointConfig.setCheckpointInterval(
                    (Long) jobEnv.get(EnvCommonOptions.CHECKPOINT_INTERVAL.key()));
=======
    private CheckpointConfig mergeEnvAndEngineConfig(
            CheckpointConfig engine, Map<String, Object> env) {
        CheckpointConfig checkpointConfig = new CheckpointConfig();
        if (env.containsKey(EnvCommonOptions.CHECKPOINT_INTERVAL.key())) {
            checkpointConfig.setCheckpointInterval(
                    (Integer) env.get(EnvCommonOptions.CHECKPOINT_INTERVAL.key()));
>>>>>>> e567203f
        }
        return jobCheckpointConfig;
    }

    public void initStateFuture() {
        jobMasterCompleteFuture = new CompletableFuture<>();
        PassiveCompletableFuture<JobResult> jobStatusFuture = physicalPlan.initStateFuture();
        jobStatusFuture.whenComplete(
                withTryCatch(
                        LOGGER,
                        (v, t) -> {
                            // We need not handle t, Because we will not return t from physicalPlan
                            if (JobStatus.FAILING.equals(v.getStatus())) {
<<<<<<< HEAD
                                cleanJob();
                                physicalPlan.updateJobState(JobStatus.FAILING, JobStatus.FAILED);
                            }
                            jobMasterCompleteFuture.complete(
                                    new JobResult(physicalPlan.getJobStatus(), v.getError()));
=======
                                physicalPlan.updateJobState(JobStatus.FAILING, JobStatus.FAILED);
                            }
                            JobResult jobResult =
                                    new JobResult(physicalPlan.getJobStatus(), v.getError());
                            cleanJob();
                            jobMasterCompleteFuture.complete(jobResult);
>>>>>>> e567203f
                        }));
    }

    @SuppressWarnings("checkstyle:MagicNumber")
    public void run() {
        try {
            if (!restore) {
                jobScheduler = new PipelineBaseScheduler(physicalPlan, this);
                scheduleFuture =
                        CompletableFuture.runAsync(
                                () -> jobScheduler.startScheduling(), executorService);
                LOGGER.info(
                        String.format(
                                "Job %s waiting for scheduler finished",
                                physicalPlan.getJobFullName()));
                scheduleFuture.join();
                LOGGER.info(String.format("%s scheduler finished", physicalPlan.getJobFullName()));
            }
        } catch (Throwable e) {
            LOGGER.severe(
                    String.format(
                            "Job %s (%s) run error with: %s",
                            physicalPlan.getJobImmutableInformation().getJobConfig().getName(),
                            physicalPlan.getJobImmutableInformation().getJobId(),
                            ExceptionUtils.getMessage(e)));
            // try to cancel job
            cancelJob();
        } finally {
            jobMasterCompleteFuture.join();
        }
    }

    public void handleCheckpointError(long pipelineId, Throwable e) {
        this.physicalPlan
                .getPipelineList()
                .forEach(
                        pipeline -> {
                            if (pipeline.getPipelineLocation().getPipelineId() == pipelineId) {
                                LOGGER.warning(
                                        String.format(
                                                "%s checkpoint have error, cancel the pipeline",
                                                pipeline.getPipelineFullName()),
                                        e);
                                pipeline.cancelPipeline();
                            }
                        });
<<<<<<< HEAD
=======
    }

    private void removeJobIMap() {
        Long jobId = getJobImmutableInformation().getJobId();
        runningJobStateTimestampsIMap.remove(jobId);

        getPhysicalPlan()
                .getPipelineList()
                .forEach(
                        pipeline -> {
                            runningJobStateIMap.remove(pipeline.getPipelineLocation());
                            runningJobStateTimestampsIMap.remove(pipeline.getPipelineLocation());
                            pipeline.getCoordinatorVertexList()
                                    .forEach(
                                            coordinator -> {
                                                runningJobStateIMap.remove(
                                                        coordinator.getTaskGroupLocation());
                                                runningJobStateTimestampsIMap.remove(
                                                        coordinator.getTaskGroupLocation());
                                            });

                            pipeline.getPhysicalVertexList()
                                    .forEach(
                                            task -> {
                                                runningJobStateIMap.remove(
                                                        task.getTaskGroupLocation());
                                                runningJobStateTimestampsIMap.remove(
                                                        task.getTaskGroupLocation());
                                            });
                        });

        runningJobStateIMap.remove(jobId);
        runningJobInfoIMap.remove(jobId);
>>>>>>> e567203f
    }

    public JobDAGInfo getJobDAGInfo() {
        if (jobDAGInfo == null) {
            jobDAGInfo =
<<<<<<< HEAD
                    DAGUtils.getJobDAGInfo(
                            logicalDag,
                            jobImmutableInformation,
                            engineConfig.getCheckpointConfig(),
                            isPhysicalDAGIInfo);
=======
                    DAGUtils.getJobDAGInfo(logicalDag, jobImmutableInformation, isPhysicalDAGIInfo);
>>>>>>> e567203f
        }
        return jobDAGInfo;
    }

    public PassiveCompletableFuture<Void> reSchedulerPipeline(SubPlan subPlan) {
        if (jobScheduler == null) {
            jobScheduler = new PipelineBaseScheduler(physicalPlan, this);
        }
        return new PassiveCompletableFuture<>(jobScheduler.reSchedulerPipeline(subPlan));
    }

    public void releasePipelineResource(SubPlan subPlan) {
        resourceManager
                .releaseResources(
                        jobImmutableInformation.getJobId(),
                        Lists.newArrayList(
                                ownedSlotProfilesIMap.get(subPlan.getPipelineLocation()).values()))
                .join();
        ownedSlotProfilesIMap.remove(subPlan.getPipelineLocation());
    }

    public void cleanJob() {
        jobHistoryService.storeJobInfo(jobImmutableInformation.getJobId(), getJobDAGInfo());
        jobHistoryService.storeFinishedJobState(this);
        removeJobIMap();
    }

    public Address queryTaskGroupAddress(long taskGroupId) {
        for (PipelineLocation pipelineLocation : ownedSlotProfilesIMap.keySet()) {
            Optional<TaskGroupLocation> currentVertex =
                    ownedSlotProfilesIMap.get(pipelineLocation).keySet().stream()
                            .filter(
                                    taskGroupLocation ->
                                            taskGroupLocation.getTaskGroupId() == taskGroupId)
                            .findFirst();
            if (currentVertex.isPresent()) {
                return ownedSlotProfilesIMap
                        .get(pipelineLocation)
                        .get(currentVertex.get())
                        .getWorker();
            }
        }
        throw new IllegalArgumentException(
                "can't find task group address from task group id: " + taskGroupId);
    }

    public ClassLoader getClassLoader() {
        return classLoader;
    }

    public void cancelJob() {
        physicalPlan.neverNeedRestore();
        physicalPlan.cancelJob();
    }

    public ResourceManager getResourceManager() {
        return resourceManager;
    }

    public CheckpointManager getCheckpointManager() {
        return checkpointManager;
    }

    public PassiveCompletableFuture<JobResult> getJobMasterCompleteFuture() {
        return new PassiveCompletableFuture<>(jobMasterCompleteFuture);
    }

    public JobImmutableInformation getJobImmutableInformation() {
        return jobImmutableInformation;
    }

    public JobStatus getJobStatus() {
        return physicalPlan.getJobStatus();
    }

    public List<RawJobMetrics> getCurrJobMetrics() {
        return getCurrJobMetrics(ownedSlotProfilesIMap.values());
    }

    public List<RawJobMetrics> getCurrJobMetrics(
            Collection<Map<TaskGroupLocation, SlotProfile>> groupLocations) {
        List<RawJobMetrics> metrics = new ArrayList<>();
        for (Map<TaskGroupLocation, SlotProfile> groupLocation : groupLocations) {
            groupLocation.forEach(
                    (taskGroupLocation, slotProfile) -> {
                        if (taskGroupLocation.getJobId()
                                == this.getJobImmutableInformation().getJobId()) {
                            try {
<<<<<<< HEAD
                                RawJobMetrics rawJobMetrics =
                                        (RawJobMetrics)
                                                NodeEngineUtil.sendOperationToMemberNode(
                                                                nodeEngine,
                                                                new GetTaskGroupMetricsOperation(
                                                                        taskGroupLocation),
                                                                slotProfile.getWorker())
                                                        .get();
                                metrics.add(rawJobMetrics);
=======
                                if (nodeEngine
                                                .getClusterService()
                                                .getMember(slotProfile.getWorker())
                                        != null) {
                                    RawJobMetrics rawJobMetrics =
                                            (RawJobMetrics)
                                                    NodeEngineUtil.sendOperationToMemberNode(
                                                                    nodeEngine,
                                                                    new GetTaskGroupMetricsOperation(
                                                                            taskGroupLocation),
                                                                    slotProfile.getWorker())
                                                            .get();
                                    metrics.add(rawJobMetrics);
                                }
                            }
                            // HazelcastInstanceNotActiveException. It means that the node is
                            // offline, so waiting for the taskGroup to restore can be successful
                            catch (HazelcastInstanceNotActiveException e) {
                                LOGGER.warning(
                                        String.format(
                                                "%s get current job metrics with exception: %s.",
                                                taskGroupLocation, ExceptionUtils.getMessage(e)));
>>>>>>> e567203f
                            } catch (Exception e) {
                                throw new SeaTunnelException(e.getMessage());
                            }
                        }
                    });
        }
        return metrics;
    }

    public void savePipelineMetricsToHistory(PipelineLocation pipelineLocation) {
        List<RawJobMetrics> currJobMetrics =
                this.getCurrJobMetrics(
                        Collections.singleton(this.getOwnedSlotProfiles(pipelineLocation)));
        JobMetrics jobMetrics = JobMetricsUtil.toJobMetrics(currJobMetrics);
        long jobId = this.getJobImmutableInformation().getJobId();
        synchronized (this) {
            jobHistoryService.storeFinishedPipelineMetrics(jobId, jobMetrics);
        }
        // Clean TaskGroupContext for TaskExecutionServer
        this.cleanTaskGroupContext(pipelineLocation);
    }

    public void removeMetricsContext(
            PipelineLocation pipelineLocation, PipelineStatus pipelineStatus) {
        if (pipelineStatus.equals(PipelineStatus.FINISHED) && !checkpointManager.isSavePointEnd()
                || pipelineStatus.equals(PipelineStatus.CANCELED)) {
<<<<<<< HEAD
            IMap<TaskLocation, MetricsContext> map =
=======
            IMap<TaskLocation, SeaTunnelMetricsContext> map =
>>>>>>> e567203f
                    nodeEngine.getHazelcastInstance().getMap(Constant.IMAP_RUNNING_JOB_METRICS);
            map.keySet().stream()
                    .filter(
                            taskLocation -> {
                                return taskLocation
                                        .getTaskGroupLocation()
                                        .getPipelineLocation()
                                        .equals(pipelineLocation);
                            })
                    .forEach(map::remove);
        }
    }

    private void cleanTaskGroupContext(PipelineLocation pipelineLocation) {
        ownedSlotProfilesIMap
                .get(pipelineLocation)
                .forEach(
                        (taskGroupLocation, slotProfile) -> {
                            try {
<<<<<<< HEAD
                                NodeEngineUtil.sendOperationToMemberNode(
                                                nodeEngine,
                                                new CleanTaskGroupContextOperation(
                                                        taskGroupLocation),
                                                slotProfile.getWorker())
                                        .get();
=======
                                if (nodeEngine
                                                .getClusterService()
                                                .getMember(slotProfile.getWorker())
                                        != null) {
                                    NodeEngineUtil.sendOperationToMemberNode(
                                                    nodeEngine,
                                                    new CleanTaskGroupContextOperation(
                                                            taskGroupLocation),
                                                    slotProfile.getWorker())
                                            .get();
                                }
                            } catch (HazelcastInstanceNotActiveException e) {
                                LOGGER.warning(
                                        String.format(
                                                "%s clean TaskGroupContext with exception: %s.",
                                                taskGroupLocation, ExceptionUtils.getMessage(e)));
>>>>>>> e567203f
                            } catch (Exception e) {
                                throw new SeaTunnelException(e.getMessage());
                            }
                        });
    }

    public PhysicalPlan getPhysicalPlan() {
        return physicalPlan;
    }

    public void updateTaskExecutionState(TaskExecutionState taskExecutionState) {
        this.physicalPlan
                .getPipelineList()
                .forEach(
                        pipeline -> {
                            if (pipeline.getPipelineLocation().getPipelineId()
                                    != taskExecutionState.getTaskGroupLocation().getPipelineId()) {
                                return;
                            }

                            pipeline.getCoordinatorVertexList()
                                    .forEach(
                                            task -> {
                                                if (!task.getTaskGroupLocation()
                                                        .equals(
                                                                taskExecutionState
                                                                        .getTaskGroupLocation())) {
                                                    return;
                                                }

                                                task.updateTaskExecutionState(taskExecutionState);
                                            });

                            pipeline.getPhysicalVertexList()
                                    .forEach(
                                            task -> {
                                                if (!task.getTaskGroupLocation()
                                                        .equals(
                                                                taskExecutionState
                                                                        .getTaskGroupLocation())) {
                                                    return;
                                                }

                                                task.updateTaskExecutionState(taskExecutionState);
                                            });
                        });
    }

    /** Execute savePoint, which will cause the job to end. */
    public CompletableFuture<Void> savePoint() {
        PassiveCompletableFuture<CompletedCheckpoint>[] passiveCompletableFutures =
                checkpointManager.triggerSavepoints();
        return CompletableFuture.allOf(passiveCompletableFutures);
    }

    public Map<TaskGroupLocation, SlotProfile> getOwnedSlotProfiles(
            PipelineLocation pipelineLocation) {
        return ownedSlotProfilesIMap.get(pipelineLocation);
    }

    @SuppressWarnings("checkstyle:MagicNumber")
    public void setOwnedSlotProfiles(
            @NonNull PipelineLocation pipelineLocation,
            @NonNull Map<TaskGroupLocation, SlotProfile> pipelineOwnedSlotProfiles) {
        ownedSlotProfilesIMap.put(pipelineLocation, pipelineOwnedSlotProfiles);
        try {
            RetryUtils.retryWithException(
                    () ->
                            pipelineOwnedSlotProfiles.equals(
                                    ownedSlotProfilesIMap.get(pipelineLocation)),
                    new RetryUtils.RetryMaterial(
                            20,
                            true,
                            exception -> exception instanceof NullPointerException && isRunning,
                            1000));
        } catch (Exception e) {
            throw new SeaTunnelEngineException(
                    "Can not sync pipeline owned slot profiles with IMap", e);
        }
    }

    public SlotProfile getOwnedSlotProfiles(@NonNull TaskGroupLocation taskGroupLocation) {
        return ownedSlotProfilesIMap
                .get(
                        new PipelineLocation(
                                taskGroupLocation.getJobId(), taskGroupLocation.getPipelineId()))
                .get(taskGroupLocation);
    }

    public CompletableFuture<Void> getScheduleFuture() {
        return scheduleFuture;
    }

    public ExecutorService getExecutorService() {
        return executorService;
    }

    public void interrupt() {
        isRunning = false;
        jobMasterCompleteFuture.cancel(true);
    }

    public void markRestore() {
        restore = true;
    }
}<|MERGE_RESOLUTION|>--- conflicted
+++ resolved
@@ -136,11 +136,9 @@
 
     private Map<Integer, CheckpointPlan> checkpointPlanMap;
 
-<<<<<<< HEAD
+    private final IMap<Long, JobInfo> runningJobInfoIMap;
+
     private CheckpointConfig jobCheckpointConfig;
-=======
-    private final IMap<Long, JobInfo> runningJobInfoIMap;
->>>>>>> e567203f
 
     public JobMaster(
             @NonNull Data jobImmutableInformationData,
@@ -151,10 +149,7 @@
             @NonNull IMap runningJobStateIMap,
             @NonNull IMap runningJobStateTimestampsIMap,
             @NonNull IMap ownedSlotProfilesIMap,
-<<<<<<< HEAD
-=======
             @NonNull IMap<Long, JobInfo> runningJobInfoIMap,
->>>>>>> e567203f
             EngineConfig engineConfig) {
         this.jobImmutableInformationData = jobImmutableInformationData;
         this.nodeEngine = nodeEngine;
@@ -172,8 +167,7 @@
         this.engineConfig = engineConfig;
     }
 
-<<<<<<< HEAD
-    public void init(long initializationTimestamp) {
+    public void init(long initializationTimestamp, boolean restart) throws Exception {
         jobImmutableInformation =
                 nodeEngine.getSerializationService().toObject(jobImmutableInformationData);
         jobCheckpointConfig =
@@ -181,11 +175,6 @@
                         engineConfig.getCheckpointConfig(),
                         jobImmutableInformation.getJobConfig().getEnvOptions());
 
-=======
-    public void init(long initializationTimestamp, boolean restart) throws Exception {
-        jobImmutableInformation =
-                nodeEngine.getSerializationService().toObject(jobImmutableInformationData);
->>>>>>> e567203f
         LOGGER.info(
                 String.format(
                         "Init JobMaster for Job %s (%s) ",
@@ -216,12 +205,8 @@
                         flakeIdGenerator,
                         runningJobStateIMap,
                         runningJobStateTimestampsIMap,
-<<<<<<< HEAD
                         engineConfig.getQueueType(),
                         jobCheckpointConfig);
-=======
-                        engineConfig.getQueueType());
->>>>>>> e567203f
         this.physicalPlan = planTuple.f0();
         this.physicalPlan.setJobMaster(this);
         this.checkpointPlanMap = planTuple.f1();
@@ -240,15 +225,7 @@
         }
     }
 
-<<<<<<< HEAD
     public void initCheckPointManager() throws CheckpointStorageException {
-=======
-    private void initCheckPointManager() throws CheckpointStorageException {
-        CheckpointConfig checkpointConfig =
-                mergeEnvAndEngineConfig(
-                        engineConfig.getCheckpointConfig(),
-                        jobImmutableInformation.getJobConfig().getEnvOptions());
->>>>>>> e567203f
         this.checkpointManager =
                 new CheckpointManager(
                         jobImmutableInformation.getJobId(),
@@ -256,16 +233,11 @@
                         nodeEngine,
                         this,
                         checkpointPlanMap,
-<<<<<<< HEAD
                         jobCheckpointConfig);
-=======
-                        checkpointConfig);
->>>>>>> e567203f
     }
 
     // TODO replace it after ReadableConfig Support parse yaml format, then use only one config to
     // read engine and env config.
-<<<<<<< HEAD
     private CheckpointConfig createJobCheckpointConfig(
             CheckpointConfig defaultCheckpointConfig, Map<String, Object> jobEnv) {
         CheckpointConfig jobCheckpointConfig = new CheckpointConfig();
@@ -287,14 +259,6 @@
         if (jobEnv.containsKey(EnvCommonOptions.CHECKPOINT_INTERVAL.key())) {
             jobCheckpointConfig.setCheckpointInterval(
                     (Long) jobEnv.get(EnvCommonOptions.CHECKPOINT_INTERVAL.key()));
-=======
-    private CheckpointConfig mergeEnvAndEngineConfig(
-            CheckpointConfig engine, Map<String, Object> env) {
-        CheckpointConfig checkpointConfig = new CheckpointConfig();
-        if (env.containsKey(EnvCommonOptions.CHECKPOINT_INTERVAL.key())) {
-            checkpointConfig.setCheckpointInterval(
-                    (Integer) env.get(EnvCommonOptions.CHECKPOINT_INTERVAL.key()));
->>>>>>> e567203f
         }
         return jobCheckpointConfig;
     }
@@ -308,20 +272,12 @@
                         (v, t) -> {
                             // We need not handle t, Because we will not return t from physicalPlan
                             if (JobStatus.FAILING.equals(v.getStatus())) {
-<<<<<<< HEAD
-                                cleanJob();
-                                physicalPlan.updateJobState(JobStatus.FAILING, JobStatus.FAILED);
-                            }
-                            jobMasterCompleteFuture.complete(
-                                    new JobResult(physicalPlan.getJobStatus(), v.getError()));
-=======
                                 physicalPlan.updateJobState(JobStatus.FAILING, JobStatus.FAILED);
                             }
                             JobResult jobResult =
                                     new JobResult(physicalPlan.getJobStatus(), v.getError());
                             cleanJob();
                             jobMasterCompleteFuture.complete(jobResult);
->>>>>>> e567203f
                         }));
     }
 
@@ -368,8 +324,6 @@
                                 pipeline.cancelPipeline();
                             }
                         });
-<<<<<<< HEAD
-=======
     }
 
     private void removeJobIMap() {
@@ -403,21 +357,16 @@
 
         runningJobStateIMap.remove(jobId);
         runningJobInfoIMap.remove(jobId);
->>>>>>> e567203f
     }
 
     public JobDAGInfo getJobDAGInfo() {
         if (jobDAGInfo == null) {
             jobDAGInfo =
-<<<<<<< HEAD
                     DAGUtils.getJobDAGInfo(
                             logicalDag,
                             jobImmutableInformation,
                             engineConfig.getCheckpointConfig(),
                             isPhysicalDAGIInfo);
-=======
-                    DAGUtils.getJobDAGInfo(logicalDag, jobImmutableInformation, isPhysicalDAGIInfo);
->>>>>>> e567203f
         }
         return jobDAGInfo;
     }
@@ -506,17 +455,6 @@
                         if (taskGroupLocation.getJobId()
                                 == this.getJobImmutableInformation().getJobId()) {
                             try {
-<<<<<<< HEAD
-                                RawJobMetrics rawJobMetrics =
-                                        (RawJobMetrics)
-                                                NodeEngineUtil.sendOperationToMemberNode(
-                                                                nodeEngine,
-                                                                new GetTaskGroupMetricsOperation(
-                                                                        taskGroupLocation),
-                                                                slotProfile.getWorker())
-                                                        .get();
-                                metrics.add(rawJobMetrics);
-=======
                                 if (nodeEngine
                                                 .getClusterService()
                                                 .getMember(slotProfile.getWorker())
@@ -539,7 +477,6 @@
                                         String.format(
                                                 "%s get current job metrics with exception: %s.",
                                                 taskGroupLocation, ExceptionUtils.getMessage(e)));
->>>>>>> e567203f
                             } catch (Exception e) {
                                 throw new SeaTunnelException(e.getMessage());
                             }
@@ -566,11 +503,7 @@
             PipelineLocation pipelineLocation, PipelineStatus pipelineStatus) {
         if (pipelineStatus.equals(PipelineStatus.FINISHED) && !checkpointManager.isSavePointEnd()
                 || pipelineStatus.equals(PipelineStatus.CANCELED)) {
-<<<<<<< HEAD
-            IMap<TaskLocation, MetricsContext> map =
-=======
             IMap<TaskLocation, SeaTunnelMetricsContext> map =
->>>>>>> e567203f
                     nodeEngine.getHazelcastInstance().getMap(Constant.IMAP_RUNNING_JOB_METRICS);
             map.keySet().stream()
                     .filter(
@@ -590,14 +523,6 @@
                 .forEach(
                         (taskGroupLocation, slotProfile) -> {
                             try {
-<<<<<<< HEAD
-                                NodeEngineUtil.sendOperationToMemberNode(
-                                                nodeEngine,
-                                                new CleanTaskGroupContextOperation(
-                                                        taskGroupLocation),
-                                                slotProfile.getWorker())
-                                        .get();
-=======
                                 if (nodeEngine
                                                 .getClusterService()
                                                 .getMember(slotProfile.getWorker())
@@ -614,7 +539,6 @@
                                         String.format(
                                                 "%s clean TaskGroupContext with exception: %s.",
                                                 taskGroupLocation, ExceptionUtils.getMessage(e)));
->>>>>>> e567203f
                             } catch (Exception e) {
                                 throw new SeaTunnelException(e.getMessage());
                             }
