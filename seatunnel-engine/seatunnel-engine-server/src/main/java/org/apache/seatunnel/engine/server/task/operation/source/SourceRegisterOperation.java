/*
 * Licensed to the Apache Software Foundation (ASF) under one or more
 * contributor license agreements.  See the NOTICE file distributed with
 * this work for additional information regarding copyright ownership.
 * The ASF licenses this file to You under the Apache License, Version 2.0
 * (the "License"); you may not use this file except in compliance with
 * the License.  You may obtain a copy of the License at
 *
 *    http://www.apache.org/licenses/LICENSE-2.0
 *
 * Unless required by applicable law or agreed to in writing, software
 * distributed under the License is distributed on an "AS IS" BASIS,
 * WITHOUT WARRANTIES OR CONDITIONS OF ANY KIND, either express or implied.
 * See the License for the specific language governing permissions and
 * limitations under the License.
 */

package org.apache.seatunnel.engine.server.task.operation.source;

import org.apache.seatunnel.common.utils.RetryUtils;
import org.apache.seatunnel.common.utils.SeaTunnelException;
import org.apache.seatunnel.engine.server.SeaTunnelServer;
import org.apache.seatunnel.engine.server.execution.TaskLocation;
import org.apache.seatunnel.engine.server.serializable.TaskDataSerializerHook;
import org.apache.seatunnel.engine.server.task.SourceSplitEnumeratorTask;

import com.hazelcast.cluster.Address;
import com.hazelcast.nio.ObjectDataInput;
import com.hazelcast.nio.ObjectDataOutput;
import com.hazelcast.nio.serialization.IdentifiedDataSerializable;
import com.hazelcast.spi.impl.operationservice.Operation;

import java.io.IOException;

/**
 * For {@link org.apache.seatunnel.api.source.SourceReader} to register with the {@link
 * org.apache.seatunnel.api.source.SourceSplitEnumerator}
 */
public class SourceRegisterOperation extends Operation implements IdentifiedDataSerializable {
    private static final int RETRY_TIME = 20;

    private static final int RETRY_TIME_OUT = 2000;

    private TaskLocation readerTaskID;
    private TaskLocation enumeratorTaskID;

    public SourceRegisterOperation() {}

    public SourceRegisterOperation(TaskLocation readerTaskID, TaskLocation enumeratorTaskID) {
        this.readerTaskID = readerTaskID;
        this.enumeratorTaskID = enumeratorTaskID;
    }

    @Override
    public void run() throws Exception {
        SeaTunnelServer server = getService();
        Address readerAddress = getCallerAddress();
        RetryUtils.retryWithException(
                () -> {
                    SourceSplitEnumeratorTask<?> task =
                            server.getTaskExecutionService().getTask(enumeratorTaskID);
                    task.receivedReader(readerTaskID, readerAddress);
                    return null;
                },
                new RetryUtils.RetryMaterial(
                        RETRY_TIME,
                        true,
                        exception ->
<<<<<<< HEAD
                                exception instanceof NullPointerException
=======
                                exception instanceof SeaTunnelException
>>>>>>> e567203f
                                        && !server.taskIsEnded(
                                                enumeratorTaskID.getTaskGroupLocation()),
                        RETRY_TIME_OUT));
    }

    @Override
    public String getServiceName() {
        return SeaTunnelServer.SERVICE_NAME;
    }

    @Override
    protected void writeInternal(ObjectDataOutput out) throws IOException {
        super.writeInternal(out);
        out.writeObject(readerTaskID);
        out.writeObject(enumeratorTaskID);
    }

    @Override
    protected void readInternal(ObjectDataInput in) throws IOException {
        super.readInternal(in);
        readerTaskID = in.readObject();
        enumeratorTaskID = in.readObject();
    }

    @Override
    public int getFactoryId() {
        return TaskDataSerializerHook.FACTORY_ID;
    }

    @Override
    public int getClassId() {
        return TaskDataSerializerHook.SOURCE_REGISTER_TYPE;
    }
}<|MERGE_RESOLUTION|>--- conflicted
+++ resolved
@@ -66,11 +66,7 @@
                         RETRY_TIME,
                         true,
                         exception ->
-<<<<<<< HEAD
-                                exception instanceof NullPointerException
-=======
                                 exception instanceof SeaTunnelException
->>>>>>> e567203f
                                         && !server.taskIsEnded(
                                                 enumeratorTaskID.getTaskGroupLocation()),
                         RETRY_TIME_OUT));
