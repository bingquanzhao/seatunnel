/*
 * Licensed to the Apache Software Foundation (ASF) under one or more
 * contributor license agreements.  See the NOTICE file distributed with
 * this work for additional information regarding copyright ownership.
 * The ASF licenses this file to You under the Apache License, Version 2.0
 * (the "License"); you may not use this file except in compliance with
 * the License.  You may obtain a copy of the License at
 *
 *    http://www.apache.org/licenses/LICENSE-2.0
 *
 * Unless required by applicable law or agreed to in writing, software
 * distributed under the License is distributed on an "AS IS" BASIS,
 * WITHOUT WARRANTIES OR CONDITIONS OF ANY KIND, either express or implied.
 * See the License for the specific language governing permissions and
 * limitations under the License.
 */

package org.apache.seatunnel.connectors.doris.source;

import org.apache.seatunnel.api.configuration.ReadonlyConfig;
import org.apache.seatunnel.api.configuration.util.OptionRule;
import org.apache.seatunnel.api.source.SeaTunnelSource;
import org.apache.seatunnel.api.source.SourceSplit;
import org.apache.seatunnel.api.table.catalog.CatalogTable;
import org.apache.seatunnel.api.table.catalog.Column;
import org.apache.seatunnel.api.table.catalog.ConstraintKey;
import org.apache.seatunnel.api.table.catalog.PrimaryKey;
import org.apache.seatunnel.api.table.catalog.TableIdentifier;
import org.apache.seatunnel.api.table.catalog.TablePath;
import org.apache.seatunnel.api.table.catalog.TableSchema;
import org.apache.seatunnel.api.table.connector.TableSource;
import org.apache.seatunnel.api.table.factory.Factory;
import org.apache.seatunnel.api.table.factory.TableSourceFactory;
import org.apache.seatunnel.api.table.factory.TableSourceFactoryContext;
import org.apache.seatunnel.connectors.doris.catalog.DorisCatalog;
import org.apache.seatunnel.connectors.doris.catalog.DorisCatalogFactory;
import org.apache.seatunnel.connectors.doris.config.DorisOptions;
import org.apache.seatunnel.connectors.doris.exception.DorisConnectorErrorCode;
import org.apache.seatunnel.connectors.doris.exception.DorisConnectorException;

import org.apache.commons.lang3.StringUtils;

import com.google.auto.service.AutoService;
import lombok.extern.slf4j.Slf4j;

import java.io.Serializable;
import java.util.Arrays;
import java.util.Collections;
import java.util.List;
import java.util.Map;
import java.util.stream.Collectors;

@Slf4j
@AutoService(Factory.class)
public class DorisSourceFactory implements TableSourceFactory {
    @Override
    public String factoryIdentifier() {
        return "Doris";
    }

    @Override
    public OptionRule optionRule() {
        return OptionRule.builder()
                .required(
                        DorisOptions.FENODES,
                        DorisOptions.USERNAME,
                        DorisOptions.PASSWORD,
                        DorisOptions.DATABASE,
                        DorisOptions.TABLE)
                .optional(DorisOptions.DORIS_FILTER_QUERY)
                .optional(DorisOptions.DORIS_READ_FIELD)
                .build();
    }

    @Override
    public <T, SplitT extends SourceSplit, StateT extends Serializable>
            TableSource<T, SplitT, StateT> createSource(TableSourceFactoryContext context) {
        ReadonlyConfig options = context.getOptions();
        CatalogTable table;
        DorisCatalogFactory dorisCatalogFactory = new DorisCatalogFactory();
        DorisCatalog catalog = (DorisCatalog) dorisCatalogFactory.createCatalog("doris", options);
        catalog.open();
        String tableIdentifier =
                options.get(DorisOptions.DATABASE) + "." + options.get(DorisOptions.TABLE);
        TablePath tablePath = TablePath.of(tableIdentifier);
        table = catalog.getTable(tablePath);
        try {
            String read_fields = options.get(DorisOptions.DORIS_READ_FIELD);
            if (StringUtils.isNotBlank(read_fields)) {
                List<String> readFiledList =
                        Arrays.stream(read_fields.split(","))
                                .map(String::trim)
                                .collect(Collectors.toList());
                List<Column> tableColumns = table.getTableSchema().getColumns();
                Map<String, Column> tableColumnsMap =
                        tableColumns.stream()
                                .collect(Collectors.toMap(Column::getName, column -> column));
                List<String> matchingFieldNames =
                        getMatchingFieldNames(readFiledList, tableColumnsMap);

                table =
                        reconstructCatalogTable(
                                matchingFieldNames, tableColumnsMap, table, tablePath);
            }
        } catch (Exception e) {
            log.error("create source error");
            throw e;
        }
        CatalogTable finalTable = table;
        return () -> (SeaTunnelSource<T, SplitT, StateT>) new DorisSource(options, finalTable);
    }

    private static CatalogTable reconstructCatalogTable(
            List<String> matchingFieldNames,
            Map<String, Column> tableColumnsMap,
            CatalogTable table,
            TablePath tablePath) {
        // reconstruct CatalogTable
        TableSchema.Builder builder = TableSchema.builder();
        for (String field : matchingFieldNames) {
            Column column = tableColumnsMap.get(field);
            builder.column(column);
        }
<<<<<<< HEAD
        builder.primaryKey(table.getTableSchema().getPrimaryKey());
=======
        if (table.getTableSchema().getPrimaryKey() != null) {
            List<String> columns =
                    table.getTableSchema().getPrimaryKey().getColumnNames().stream()
                            .filter(matchingFieldNames::contains)
                            .collect(Collectors.toList());
            if (!columns.isEmpty()) {
                builder.primaryKey(
                        new PrimaryKey(
                                table.getTableSchema().getPrimaryKey().getPrimaryKey(), columns));
            }
        }

        if (table.getTableSchema().getConstraintKeys() != null) {
            List<ConstraintKey> keys =
                    table.getTableSchema().getConstraintKeys().stream()
                            .filter(
                                    k ->
                                            k.getColumnNames().stream()
                                                    .map(
                                                            ConstraintKey.ConstraintKeyColumn
                                                                    ::getColumnName)
                                                    .allMatch(matchingFieldNames::contains))
                            .collect(Collectors.toList());
            if (!keys.isEmpty()) {
                builder.constraintKey(keys);
            }
        }

>>>>>>> 7f051b2d
        table =
                CatalogTable.of(
                        TableIdentifier.of(
                                "Doris", tablePath.getDatabaseName(), tablePath.getTableName()),
                        builder.build(),
                        table.getOptions(),
                        Collections.emptyList(),
                        StringUtils.EMPTY);
        return table;
    }

    public static List<String> getMatchingFieldNames(
            List<String> readFieldList, Map<String, Column> tableColumnsMap) {
        List<String> matchingFieldNames =
                readFieldList.stream()
                        .filter(tableColumnsMap::containsKey)
                        .collect(Collectors.toList());

        if (matchingFieldNames.size() != readFieldList.size()) {
            List<String> nonMatchingFields =
                    readFieldList.stream()
                            .filter(field -> !matchingFieldNames.contains(field))
                            .collect(Collectors.toList());
            throw new DorisConnectorException(
                    DorisConnectorErrorCode.SCHEMA_FAILED,
                    "The following fields are not present in the table columns: "
                            + nonMatchingFields);
        }

        return matchingFieldNames;
    }

    @Override
    public Class<? extends SeaTunnelSource> getSourceClass() {
        return DorisSource.class;
    }
}<|MERGE_RESOLUTION|>--- conflicted
+++ resolved
@@ -121,9 +121,6 @@
             Column column = tableColumnsMap.get(field);
             builder.column(column);
         }
-<<<<<<< HEAD
-        builder.primaryKey(table.getTableSchema().getPrimaryKey());
-=======
         if (table.getTableSchema().getPrimaryKey() != null) {
             List<String> columns =
                     table.getTableSchema().getPrimaryKey().getColumnNames().stream()
@@ -152,7 +149,6 @@
             }
         }
 
->>>>>>> 7f051b2d
         table =
                 CatalogTable.of(
                         TableIdentifier.of(
