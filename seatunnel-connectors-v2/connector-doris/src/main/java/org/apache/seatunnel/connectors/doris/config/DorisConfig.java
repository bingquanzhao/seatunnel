/*
 * Licensed to the Apache Software Foundation (ASF) under one or more
 * contributor license agreements.  See the NOTICE file distributed with
 * this work for additional information regarding copyright ownership.
 * The ASF licenses this file to You under the Apache License, Version 2.0
 * (the "License"); you may not use this file except in compliance with
 * the License.  You may obtain a copy of the License at
 *
 *    http://www.apache.org/licenses/LICENSE-2.0
 *
 * Unless required by applicable law or agreed to in writing, software
 * distributed under the License is distributed on an "AS IS" BASIS,
 * WITHOUT WARRANTIES OR CONDITIONS OF ANY KIND, either express or implied.
 * See the License for the specific language governing permissions and
 * limitations under the License.
 */

package org.apache.seatunnel.connectors.doris.config;

import org.apache.seatunnel.shade.com.typesafe.config.Config;

import org.apache.seatunnel.api.configuration.ReadonlyConfig;

import lombok.Getter;
import lombok.Setter;
import lombok.ToString;

import java.io.Serializable;
import java.util.Map;
import java.util.Properties;

import static org.apache.seatunnel.connectors.doris.config.DorisOptions.DORIS_BATCH_SIZE;
import static org.apache.seatunnel.connectors.doris.config.DorisOptions.DORIS_DESERIALIZE_ARROW_ASYNC;
import static org.apache.seatunnel.connectors.doris.config.DorisOptions.DORIS_DESERIALIZE_QUEUE_SIZE;
import static org.apache.seatunnel.connectors.doris.config.DorisOptions.DORIS_FILTER_QUERY;
import static org.apache.seatunnel.connectors.doris.config.DorisOptions.DORIS_READ_FIELD;
import static org.apache.seatunnel.connectors.doris.config.DorisOptions.DORIS_REQUEST_CONNECT_TIMEOUT_MS;
import static org.apache.seatunnel.connectors.doris.config.DorisOptions.DORIS_REQUEST_QUERY_TIMEOUT_S;
import static org.apache.seatunnel.connectors.doris.config.DorisOptions.DORIS_REQUEST_READ_TIMEOUT_MS;
import static org.apache.seatunnel.connectors.doris.config.DorisOptions.DORIS_REQUEST_RETRIES;
import static org.apache.seatunnel.connectors.doris.config.DorisOptions.DORIS_SINK_CONFIG_PREFIX;
import static org.apache.seatunnel.connectors.doris.config.DorisOptions.DORIS_TABLET_SIZE;
import static org.apache.seatunnel.connectors.doris.config.DorisOptions.FENODES;
import static org.apache.seatunnel.connectors.doris.config.DorisOptions.PASSWORD;
import static org.apache.seatunnel.connectors.doris.config.DorisOptions.QUERY_PORT;
import static org.apache.seatunnel.connectors.doris.config.DorisOptions.SAVE_MODE_CREATE_TEMPLATE;
import static org.apache.seatunnel.connectors.doris.config.DorisOptions.SINK_BUFFER_COUNT;
import static org.apache.seatunnel.connectors.doris.config.DorisOptions.SINK_BUFFER_SIZE;
import static org.apache.seatunnel.connectors.doris.config.DorisOptions.SINK_CHECK_INTERVAL;
import static org.apache.seatunnel.connectors.doris.config.DorisOptions.SINK_ENABLE_2PC;
import static org.apache.seatunnel.connectors.doris.config.DorisOptions.SINK_ENABLE_DELETE;
import static org.apache.seatunnel.connectors.doris.config.DorisOptions.SINK_LABEL_PREFIX;
import static org.apache.seatunnel.connectors.doris.config.DorisOptions.SINK_MAX_RETRIES;
import static org.apache.seatunnel.connectors.doris.config.DorisOptions.TABLE_IDENTIFIER;
import static org.apache.seatunnel.connectors.doris.config.DorisOptions.USERNAME;

@Setter
@Getter
@ToString
public class DorisConfig implements Serializable {
<<<<<<< HEAD
    public static final int DORIS_TABLET_SIZE_MIN = 1;
    public static final int DORIS_TABLET_SIZE_DEFAULT = Integer.MAX_VALUE;
    public static final int DORIS_REQUEST_CONNECT_TIMEOUT_MS_DEFAULT = 30 * 1000;
    public static final int DORIS_REQUEST_READ_TIMEOUT_MS_DEFAULT = 30 * 1000;
    public static final int DORIS_REQUEST_QUERY_TIMEOUT_S_DEFAULT = 3600;
    public static final int DORIS_REQUEST_RETRIES_DEFAULT = 3;
    public static final Boolean DORIS_DESERIALIZE_ARROW_ASYNC_DEFAULT = false;
    public static final int DORIS_DESERIALIZE_QUEUE_SIZE_DEFAULT = 64;
    public static final int DORIS_BATCH_SIZE_DEFAULT = 1024;
    public static final long DORIS_EXEC_MEM_LIMIT_DEFAULT = 2147483648L;
    private static final int DEFAULT_SINK_CHECK_INTERVAL = 10000;
    private static final int DEFAULT_SINK_MAX_RETRIES = 3;
    private static final int DEFAULT_SINK_BUFFER_SIZE = 256 * 1024;
    private static final int DEFAULT_SINK_BUFFER_COUNT = 3;
    public static final String DORIS_DEFAULT_CLUSTER = "default_cluster";
    // common option

    public static final Option<String> FENODES =
            Options.key("fenodes")
                    .stringType()
                    .noDefaultValue()
                    .withDescription("doris fe http address.");

    public static final Option<String> TABLE_IDENTIFIER =
            Options.key("table.identifier")
                    .stringType()
                    .noDefaultValue()
                    .withDescription("the doris table name.");

    public static final Option<String> USERNAME =
            Options.key("username")
                    .stringType()
                    .noDefaultValue()
                    .withDescription("the doris user name.");

    public static final Option<String> PASSWORD =
            Options.key("password")
                    .stringType()
                    .noDefaultValue()
                    .withDescription("the doris password.");

    // source config options
    public static final Option<String> DORIS_READ_FIELD =
            Options.key("doris.read.field")
                    .stringType()
                    .noDefaultValue()
                    .withDescription(
                            "List of column names in the Doris table, separated by commas");

    public static final Option<String> DORIS_FILTER_QUERY =
            Options.key("doris.filter.query")
                    .stringType()
                    .noDefaultValue()
                    .withDescription(
                            "Filter expression of the query, which is transparently transmitted to Doris. Doris uses this expression to complete source-side data filtering");

    public static final Option<Integer> DORIS_TABLET_SIZE =
            Options.key("doris.request.tablet.size")
                    .intType()
                    .defaultValue(DORIS_TABLET_SIZE_DEFAULT)
                    .withDescription("");

    public static final Option<Integer> DORIS_REQUEST_CONNECT_TIMEOUT_MS =
            Options.key("doris.request.connect.timeout.ms")
                    .intType()
                    .defaultValue(DORIS_REQUEST_CONNECT_TIMEOUT_MS_DEFAULT)
                    .withDescription("");

    public static final Option<Integer> DORIS_REQUEST_READ_TIMEOUT_MS =
            Options.key("doris.request.read.timeout.ms")
                    .intType()
                    .defaultValue(DORIS_REQUEST_READ_TIMEOUT_MS_DEFAULT)
                    .withDescription("");

    public static final Option<Integer> DORIS_REQUEST_QUERY_TIMEOUT_S =
            Options.key("doris.request.query.timeout.s")
                    .intType()
                    .defaultValue(DORIS_REQUEST_QUERY_TIMEOUT_S_DEFAULT)
                    .withDescription("");

    public static final Option<Integer> DORIS_REQUEST_RETRIES =
            Options.key("doris.request.retries")
                    .intType()
                    .defaultValue(DORIS_REQUEST_RETRIES_DEFAULT)
                    .withDescription("");

    public static final Option<Boolean> DORIS_DESERIALIZE_ARROW_ASYNC =
            Options.key("doris.deserialize.arrow.async")
                    .booleanType()
                    .defaultValue(DORIS_DESERIALIZE_ARROW_ASYNC_DEFAULT)
                    .withDescription("");

    public static final Option<Integer> DORIS_DESERIALIZE_QUEUE_SIZE =
            Options.key("doris.request.retriesdoris.deserialize.queue.size")
                    .intType()
                    .defaultValue(DORIS_DESERIALIZE_QUEUE_SIZE_DEFAULT)
                    .withDescription("");

    public static final Option<Integer> DORIS_BATCH_SIZE =
            Options.key("doris.batch.size")
                    .intType()
                    .defaultValue(DORIS_BATCH_SIZE_DEFAULT)
                    .withDescription("");

    public static final Option<Long> DORIS_EXEC_MEM_LIMIT =
            Options.key("doris.exec.mem.limit")
                    .longType()
                    .defaultValue(DORIS_EXEC_MEM_LIMIT_DEFAULT)
                    .withDescription("");

    public static final Option<Boolean> SOURCE_USE_OLD_API =
            Options.key("source.use-old-api")
                    .booleanType()
                    .defaultValue(false)
                    .withDescription(
                            "Whether to read data using the new interface defined according to the FLIP-27 specification,default false");

    // sink config options
    public static final Option<Boolean> SINK_ENABLE_2PC =
            Options.key("sink.enable-2pc")
                    .booleanType()
                    .defaultValue(true)
                    .withDescription("enable 2PC while loading");

    public static final Option<Integer> SINK_CHECK_INTERVAL =
            Options.key("sink.check-interval")
                    .intType()
                    .defaultValue(DEFAULT_SINK_CHECK_INTERVAL)
                    .withDescription("check exception with the interval while loading");

    public static final Option<Integer> SINK_MAX_RETRIES =
            Options.key("sink.max-retries")
                    .intType()
                    .defaultValue(DEFAULT_SINK_MAX_RETRIES)
                    .withDescription("the max retry times if writing records to database failed.");

    public static final Option<Integer> SINK_BUFFER_SIZE =
            Options.key("sink.buffer-size")
                    .intType()
                    .defaultValue(DEFAULT_SINK_BUFFER_SIZE)
                    .withDescription("the buffer size to cache data for stream load.");

    public static final Option<Integer> SINK_BUFFER_COUNT =
            Options.key("sink.buffer-count")
                    .intType()
                    .defaultValue(DEFAULT_SINK_BUFFER_COUNT)
                    .withDescription("the buffer count to cache data for stream load.");

    public static final Option<String> SINK_LABEL_PREFIX =
            Options.key("sink.label-prefix")
                    .stringType()
                    .defaultValue("")
                    .withDescription("the unique label prefix.");

    public static final Option<Boolean> SINK_ENABLE_DELETE =
            Options.key("sink.enable-delete")
                    .booleanType()
                    .defaultValue(false)
                    .withDescription("whether to enable the delete function");

    public static final Option<Map<String, String>> DORIS_SINK_CONFIG_PREFIX =
            Options.key("doris.config")
                    .mapType()
                    .noDefaultValue()
                    .withDescription(
                            "The parameter of the Stream Load data_desc. "
                                    + "The way to specify the parameter is to add the prefix `doris.config` to the original load parameter name ");
=======
>>>>>>> d4a323ef

    // common option
    private String frontends;
    private String username;
    private String password;
    private Integer queryPort;
    private String tableIdentifier;

    // source option
    private String readField;
    private String filterQuery;
    private Integer tabletSize;
    private Integer requestConnectTimeoutMs;
    private Integer requestReadTimeoutMs;
    private Integer requestQueryTimeoutS;
    private Integer requestBatchSize;
    private Integer requestRetries;
    private Boolean deserializeArrowAsync;
    private Integer deserializeQueueSize;
    private Long execMemLimit;
    private boolean useOldApi;

    // sink option
    private Boolean enable2PC;
    private Boolean enableDelete;
    private String labelPrefix;
    private Integer checkInterval;
    private Integer maxRetries;
    private Integer bufferSize;
    private Integer bufferCount;
    private Properties streamLoadProps;

    // create table option
    private String createTableTemplate;

    public static DorisConfig of(Config pluginConfig) {
        return of(ReadonlyConfig.fromConfig(pluginConfig));
    }

    public static DorisConfig of(ReadonlyConfig config) {

        DorisConfig dorisConfig = new DorisConfig();

        // common option
        dorisConfig.setFrontends(config.get(FENODES));
        dorisConfig.setUsername(config.get(USERNAME));
        dorisConfig.setPassword(config.get(PASSWORD));
        dorisConfig.setTableIdentifier(config.get(TABLE_IDENTIFIER));
        dorisConfig.setQueryPort(config.get(QUERY_PORT));
        dorisConfig.setStreamLoadProps(parseStreamLoadProperties(config));

        // source option
<<<<<<< HEAD
        if (pluginConfig.hasPath(DORIS_READ_FIELD.key())) {
            dorisConfig.setReadField(pluginConfig.getString(DORIS_READ_FIELD.key()));
        } else {
            dorisConfig.setReadField(DORIS_READ_FIELD.defaultValue());
        }
        if (pluginConfig.hasPath(DORIS_FILTER_QUERY.key())) {
            dorisConfig.setFilterQuery(pluginConfig.getString(DORIS_FILTER_QUERY.key()));
        } else {
            dorisConfig.setFilterQuery(DORIS_FILTER_QUERY.defaultValue());
        }
        if (pluginConfig.hasPath(DORIS_TABLET_SIZE.key())) {
            dorisConfig.setTabletSize(pluginConfig.getInt(DORIS_TABLET_SIZE.key()));
        } else {
            dorisConfig.setTabletSize(DORIS_TABLET_SIZE.defaultValue());
        }
        if (pluginConfig.hasPath(DORIS_REQUEST_CONNECT_TIMEOUT_MS.key())) {
            dorisConfig.setRequestReadTimeoutMs(
                    pluginConfig.getInt(DORIS_REQUEST_CONNECT_TIMEOUT_MS.key()));
        } else {
            dorisConfig.setRequestReadTimeoutMs(DORIS_REQUEST_CONNECT_TIMEOUT_MS.defaultValue());
        }
        if (pluginConfig.hasPath(DORIS_REQUEST_QUERY_TIMEOUT_S.key())) {
            dorisConfig.setRequestQueryTimeoutS(
                    pluginConfig.getInt(DORIS_REQUEST_QUERY_TIMEOUT_S.key()));
        } else {
            dorisConfig.setRequestQueryTimeoutS(DORIS_REQUEST_QUERY_TIMEOUT_S.defaultValue());
        }
        if (pluginConfig.hasPath(DORIS_REQUEST_READ_TIMEOUT_MS.key())) {
            dorisConfig.setRequestReadTimeoutMs(
                    pluginConfig.getInt(DORIS_REQUEST_READ_TIMEOUT_MS.key()));
        } else {
            dorisConfig.setRequestReadTimeoutMs(DORIS_REQUEST_READ_TIMEOUT_MS.defaultValue());
        }
        if (pluginConfig.hasPath(DORIS_REQUEST_RETRIES.key())) {
            dorisConfig.setRequestRetries(pluginConfig.getInt(DORIS_REQUEST_RETRIES.key()));
        } else {
            dorisConfig.setRequestRetries(DORIS_REQUEST_RETRIES.defaultValue());
        }
        if (pluginConfig.hasPath(DORIS_DESERIALIZE_ARROW_ASYNC.key())) {
            dorisConfig.setDeserializeArrowAsync(
                    pluginConfig.getBoolean(DORIS_DESERIALIZE_ARROW_ASYNC.key()));
        } else {
            dorisConfig.setDeserializeArrowAsync(DORIS_DESERIALIZE_ARROW_ASYNC.defaultValue());
        }
        if (pluginConfig.hasPath(DORIS_DESERIALIZE_QUEUE_SIZE.key())) {
            dorisConfig.setDeserializeQueueSize(
                    pluginConfig.getInt(DORIS_DESERIALIZE_QUEUE_SIZE.key()));
        } else {
            dorisConfig.setDeserializeQueueSize(DORIS_DESERIALIZE_QUEUE_SIZE.defaultValue());
        }
        if (pluginConfig.hasPath(DORIS_BATCH_SIZE.key())) {
            dorisConfig.setRequestBatchSize(pluginConfig.getInt(DORIS_BATCH_SIZE.key()));
        } else {
            dorisConfig.setRequestBatchSize(DORIS_BATCH_SIZE.defaultValue());
        }
        if (pluginConfig.hasPath(DORIS_EXEC_MEM_LIMIT.key())) {
            dorisConfig.setExecMemLimit(pluginConfig.getLong(DORIS_EXEC_MEM_LIMIT.key()));
        } else {
            dorisConfig.setExecMemLimit(DORIS_EXEC_MEM_LIMIT.defaultValue());
        }
=======
        dorisConfig.setReadField(config.get(DORIS_READ_FIELD));
        dorisConfig.setFilterQuery(config.get(DORIS_FILTER_QUERY));
        dorisConfig.setTabletSize(config.get(DORIS_TABLET_SIZE));
        dorisConfig.setRequestReadTimeoutMs(config.get(DORIS_REQUEST_CONNECT_TIMEOUT_MS));
        dorisConfig.setRequestQueryTimeoutS(config.get(DORIS_REQUEST_QUERY_TIMEOUT_S));
        dorisConfig.setRequestReadTimeoutMs(config.get(DORIS_REQUEST_READ_TIMEOUT_MS));
        dorisConfig.setRequestRetries(config.get(DORIS_REQUEST_RETRIES));
        dorisConfig.setDeserializeArrowAsync(config.get(DORIS_DESERIALIZE_ARROW_ASYNC));
        dorisConfig.setDeserializeQueueSize(config.get(DORIS_DESERIALIZE_QUEUE_SIZE));
        dorisConfig.setBatchSize(config.get(DORIS_BATCH_SIZE));

>>>>>>> d4a323ef
        // sink option
        dorisConfig.setEnable2PC(config.get(SINK_ENABLE_2PC));
        dorisConfig.setLabelPrefix(config.get(SINK_LABEL_PREFIX));
        dorisConfig.setCheckInterval(config.get(SINK_CHECK_INTERVAL));
        dorisConfig.setMaxRetries(config.get(SINK_MAX_RETRIES));
        dorisConfig.setBufferSize(config.get(SINK_BUFFER_SIZE));
        dorisConfig.setBufferCount(config.get(SINK_BUFFER_COUNT));
        dorisConfig.setEnableDelete(config.get(SINK_ENABLE_DELETE));

        // create table option
        dorisConfig.setCreateTableTemplate(config.get(SAVE_MODE_CREATE_TEMPLATE));

        return dorisConfig;
    }

    private static Properties parseStreamLoadProperties(ReadonlyConfig config) {
        Properties streamLoadProps = new Properties();
        if (config.getOptional(DORIS_SINK_CONFIG_PREFIX).isPresent()) {
            Map<String, String> map = config.getOptional(DORIS_SINK_CONFIG_PREFIX).get();
            map.forEach(
                    (key, value) -> {
                        streamLoadProps.put(key.toLowerCase(), value);
                    });
        }
        return streamLoadProps;
    }
}<|MERGE_RESOLUTION|>--- conflicted
+++ resolved
@@ -58,176 +58,6 @@
 @Getter
 @ToString
 public class DorisConfig implements Serializable {
-<<<<<<< HEAD
-    public static final int DORIS_TABLET_SIZE_MIN = 1;
-    public static final int DORIS_TABLET_SIZE_DEFAULT = Integer.MAX_VALUE;
-    public static final int DORIS_REQUEST_CONNECT_TIMEOUT_MS_DEFAULT = 30 * 1000;
-    public static final int DORIS_REQUEST_READ_TIMEOUT_MS_DEFAULT = 30 * 1000;
-    public static final int DORIS_REQUEST_QUERY_TIMEOUT_S_DEFAULT = 3600;
-    public static final int DORIS_REQUEST_RETRIES_DEFAULT = 3;
-    public static final Boolean DORIS_DESERIALIZE_ARROW_ASYNC_DEFAULT = false;
-    public static final int DORIS_DESERIALIZE_QUEUE_SIZE_DEFAULT = 64;
-    public static final int DORIS_BATCH_SIZE_DEFAULT = 1024;
-    public static final long DORIS_EXEC_MEM_LIMIT_DEFAULT = 2147483648L;
-    private static final int DEFAULT_SINK_CHECK_INTERVAL = 10000;
-    private static final int DEFAULT_SINK_MAX_RETRIES = 3;
-    private static final int DEFAULT_SINK_BUFFER_SIZE = 256 * 1024;
-    private static final int DEFAULT_SINK_BUFFER_COUNT = 3;
-    public static final String DORIS_DEFAULT_CLUSTER = "default_cluster";
-    // common option
-
-    public static final Option<String> FENODES =
-            Options.key("fenodes")
-                    .stringType()
-                    .noDefaultValue()
-                    .withDescription("doris fe http address.");
-
-    public static final Option<String> TABLE_IDENTIFIER =
-            Options.key("table.identifier")
-                    .stringType()
-                    .noDefaultValue()
-                    .withDescription("the doris table name.");
-
-    public static final Option<String> USERNAME =
-            Options.key("username")
-                    .stringType()
-                    .noDefaultValue()
-                    .withDescription("the doris user name.");
-
-    public static final Option<String> PASSWORD =
-            Options.key("password")
-                    .stringType()
-                    .noDefaultValue()
-                    .withDescription("the doris password.");
-
-    // source config options
-    public static final Option<String> DORIS_READ_FIELD =
-            Options.key("doris.read.field")
-                    .stringType()
-                    .noDefaultValue()
-                    .withDescription(
-                            "List of column names in the Doris table, separated by commas");
-
-    public static final Option<String> DORIS_FILTER_QUERY =
-            Options.key("doris.filter.query")
-                    .stringType()
-                    .noDefaultValue()
-                    .withDescription(
-                            "Filter expression of the query, which is transparently transmitted to Doris. Doris uses this expression to complete source-side data filtering");
-
-    public static final Option<Integer> DORIS_TABLET_SIZE =
-            Options.key("doris.request.tablet.size")
-                    .intType()
-                    .defaultValue(DORIS_TABLET_SIZE_DEFAULT)
-                    .withDescription("");
-
-    public static final Option<Integer> DORIS_REQUEST_CONNECT_TIMEOUT_MS =
-            Options.key("doris.request.connect.timeout.ms")
-                    .intType()
-                    .defaultValue(DORIS_REQUEST_CONNECT_TIMEOUT_MS_DEFAULT)
-                    .withDescription("");
-
-    public static final Option<Integer> DORIS_REQUEST_READ_TIMEOUT_MS =
-            Options.key("doris.request.read.timeout.ms")
-                    .intType()
-                    .defaultValue(DORIS_REQUEST_READ_TIMEOUT_MS_DEFAULT)
-                    .withDescription("");
-
-    public static final Option<Integer> DORIS_REQUEST_QUERY_TIMEOUT_S =
-            Options.key("doris.request.query.timeout.s")
-                    .intType()
-                    .defaultValue(DORIS_REQUEST_QUERY_TIMEOUT_S_DEFAULT)
-                    .withDescription("");
-
-    public static final Option<Integer> DORIS_REQUEST_RETRIES =
-            Options.key("doris.request.retries")
-                    .intType()
-                    .defaultValue(DORIS_REQUEST_RETRIES_DEFAULT)
-                    .withDescription("");
-
-    public static final Option<Boolean> DORIS_DESERIALIZE_ARROW_ASYNC =
-            Options.key("doris.deserialize.arrow.async")
-                    .booleanType()
-                    .defaultValue(DORIS_DESERIALIZE_ARROW_ASYNC_DEFAULT)
-                    .withDescription("");
-
-    public static final Option<Integer> DORIS_DESERIALIZE_QUEUE_SIZE =
-            Options.key("doris.request.retriesdoris.deserialize.queue.size")
-                    .intType()
-                    .defaultValue(DORIS_DESERIALIZE_QUEUE_SIZE_DEFAULT)
-                    .withDescription("");
-
-    public static final Option<Integer> DORIS_BATCH_SIZE =
-            Options.key("doris.batch.size")
-                    .intType()
-                    .defaultValue(DORIS_BATCH_SIZE_DEFAULT)
-                    .withDescription("");
-
-    public static final Option<Long> DORIS_EXEC_MEM_LIMIT =
-            Options.key("doris.exec.mem.limit")
-                    .longType()
-                    .defaultValue(DORIS_EXEC_MEM_LIMIT_DEFAULT)
-                    .withDescription("");
-
-    public static final Option<Boolean> SOURCE_USE_OLD_API =
-            Options.key("source.use-old-api")
-                    .booleanType()
-                    .defaultValue(false)
-                    .withDescription(
-                            "Whether to read data using the new interface defined according to the FLIP-27 specification,default false");
-
-    // sink config options
-    public static final Option<Boolean> SINK_ENABLE_2PC =
-            Options.key("sink.enable-2pc")
-                    .booleanType()
-                    .defaultValue(true)
-                    .withDescription("enable 2PC while loading");
-
-    public static final Option<Integer> SINK_CHECK_INTERVAL =
-            Options.key("sink.check-interval")
-                    .intType()
-                    .defaultValue(DEFAULT_SINK_CHECK_INTERVAL)
-                    .withDescription("check exception with the interval while loading");
-
-    public static final Option<Integer> SINK_MAX_RETRIES =
-            Options.key("sink.max-retries")
-                    .intType()
-                    .defaultValue(DEFAULT_SINK_MAX_RETRIES)
-                    .withDescription("the max retry times if writing records to database failed.");
-
-    public static final Option<Integer> SINK_BUFFER_SIZE =
-            Options.key("sink.buffer-size")
-                    .intType()
-                    .defaultValue(DEFAULT_SINK_BUFFER_SIZE)
-                    .withDescription("the buffer size to cache data for stream load.");
-
-    public static final Option<Integer> SINK_BUFFER_COUNT =
-            Options.key("sink.buffer-count")
-                    .intType()
-                    .defaultValue(DEFAULT_SINK_BUFFER_COUNT)
-                    .withDescription("the buffer count to cache data for stream load.");
-
-    public static final Option<String> SINK_LABEL_PREFIX =
-            Options.key("sink.label-prefix")
-                    .stringType()
-                    .defaultValue("")
-                    .withDescription("the unique label prefix.");
-
-    public static final Option<Boolean> SINK_ENABLE_DELETE =
-            Options.key("sink.enable-delete")
-                    .booleanType()
-                    .defaultValue(false)
-                    .withDescription("whether to enable the delete function");
-
-    public static final Option<Map<String, String>> DORIS_SINK_CONFIG_PREFIX =
-            Options.key("doris.config")
-                    .mapType()
-                    .noDefaultValue()
-                    .withDescription(
-                            "The parameter of the Stream Load data_desc. "
-                                    + "The way to specify the parameter is to add the prefix `doris.config` to the original load parameter name ");
-=======
->>>>>>> d4a323ef
 
     // common option
     private String frontends;
@@ -243,11 +73,11 @@
     private Integer requestConnectTimeoutMs;
     private Integer requestReadTimeoutMs;
     private Integer requestQueryTimeoutS;
-    private Integer requestBatchSize;
     private Integer requestRetries;
-    private Boolean deserializeArrowAsync;
-    private Integer deserializeQueueSize;
-    private Long execMemLimit;
+    private boolean deserializeArrowAsync;
+    private int deserializeQueueSize;
+    private int batchSize;
+    private int execMemLimit;
     private boolean useOldApi;
 
     // sink option
@@ -280,68 +110,6 @@
         dorisConfig.setStreamLoadProps(parseStreamLoadProperties(config));
 
         // source option
-<<<<<<< HEAD
-        if (pluginConfig.hasPath(DORIS_READ_FIELD.key())) {
-            dorisConfig.setReadField(pluginConfig.getString(DORIS_READ_FIELD.key()));
-        } else {
-            dorisConfig.setReadField(DORIS_READ_FIELD.defaultValue());
-        }
-        if (pluginConfig.hasPath(DORIS_FILTER_QUERY.key())) {
-            dorisConfig.setFilterQuery(pluginConfig.getString(DORIS_FILTER_QUERY.key()));
-        } else {
-            dorisConfig.setFilterQuery(DORIS_FILTER_QUERY.defaultValue());
-        }
-        if (pluginConfig.hasPath(DORIS_TABLET_SIZE.key())) {
-            dorisConfig.setTabletSize(pluginConfig.getInt(DORIS_TABLET_SIZE.key()));
-        } else {
-            dorisConfig.setTabletSize(DORIS_TABLET_SIZE.defaultValue());
-        }
-        if (pluginConfig.hasPath(DORIS_REQUEST_CONNECT_TIMEOUT_MS.key())) {
-            dorisConfig.setRequestReadTimeoutMs(
-                    pluginConfig.getInt(DORIS_REQUEST_CONNECT_TIMEOUT_MS.key()));
-        } else {
-            dorisConfig.setRequestReadTimeoutMs(DORIS_REQUEST_CONNECT_TIMEOUT_MS.defaultValue());
-        }
-        if (pluginConfig.hasPath(DORIS_REQUEST_QUERY_TIMEOUT_S.key())) {
-            dorisConfig.setRequestQueryTimeoutS(
-                    pluginConfig.getInt(DORIS_REQUEST_QUERY_TIMEOUT_S.key()));
-        } else {
-            dorisConfig.setRequestQueryTimeoutS(DORIS_REQUEST_QUERY_TIMEOUT_S.defaultValue());
-        }
-        if (pluginConfig.hasPath(DORIS_REQUEST_READ_TIMEOUT_MS.key())) {
-            dorisConfig.setRequestReadTimeoutMs(
-                    pluginConfig.getInt(DORIS_REQUEST_READ_TIMEOUT_MS.key()));
-        } else {
-            dorisConfig.setRequestReadTimeoutMs(DORIS_REQUEST_READ_TIMEOUT_MS.defaultValue());
-        }
-        if (pluginConfig.hasPath(DORIS_REQUEST_RETRIES.key())) {
-            dorisConfig.setRequestRetries(pluginConfig.getInt(DORIS_REQUEST_RETRIES.key()));
-        } else {
-            dorisConfig.setRequestRetries(DORIS_REQUEST_RETRIES.defaultValue());
-        }
-        if (pluginConfig.hasPath(DORIS_DESERIALIZE_ARROW_ASYNC.key())) {
-            dorisConfig.setDeserializeArrowAsync(
-                    pluginConfig.getBoolean(DORIS_DESERIALIZE_ARROW_ASYNC.key()));
-        } else {
-            dorisConfig.setDeserializeArrowAsync(DORIS_DESERIALIZE_ARROW_ASYNC.defaultValue());
-        }
-        if (pluginConfig.hasPath(DORIS_DESERIALIZE_QUEUE_SIZE.key())) {
-            dorisConfig.setDeserializeQueueSize(
-                    pluginConfig.getInt(DORIS_DESERIALIZE_QUEUE_SIZE.key()));
-        } else {
-            dorisConfig.setDeserializeQueueSize(DORIS_DESERIALIZE_QUEUE_SIZE.defaultValue());
-        }
-        if (pluginConfig.hasPath(DORIS_BATCH_SIZE.key())) {
-            dorisConfig.setRequestBatchSize(pluginConfig.getInt(DORIS_BATCH_SIZE.key()));
-        } else {
-            dorisConfig.setRequestBatchSize(DORIS_BATCH_SIZE.defaultValue());
-        }
-        if (pluginConfig.hasPath(DORIS_EXEC_MEM_LIMIT.key())) {
-            dorisConfig.setExecMemLimit(pluginConfig.getLong(DORIS_EXEC_MEM_LIMIT.key()));
-        } else {
-            dorisConfig.setExecMemLimit(DORIS_EXEC_MEM_LIMIT.defaultValue());
-        }
-=======
         dorisConfig.setReadField(config.get(DORIS_READ_FIELD));
         dorisConfig.setFilterQuery(config.get(DORIS_FILTER_QUERY));
         dorisConfig.setTabletSize(config.get(DORIS_TABLET_SIZE));
@@ -353,7 +121,6 @@
         dorisConfig.setDeserializeQueueSize(config.get(DORIS_DESERIALIZE_QUEUE_SIZE));
         dorisConfig.setBatchSize(config.get(DORIS_BATCH_SIZE));
 
->>>>>>> d4a323ef
         // sink option
         dorisConfig.setEnable2PC(config.get(SINK_ENABLE_2PC));
         dorisConfig.setLabelPrefix(config.get(SINK_LABEL_PREFIX));
