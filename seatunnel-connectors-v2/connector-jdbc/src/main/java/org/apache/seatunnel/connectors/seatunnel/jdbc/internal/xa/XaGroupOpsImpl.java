--- conflicted
+++ resolved
@@ -113,16 +113,11 @@
     }
 
     @Override
-<<<<<<< HEAD
-    public void recoverAndRollback(JobContext context, SinkWriter.Context sinkContext, XidGenerator xidGenerator, Xid excludeXid) {
-        Collection<Xid> recovered = xaFacade.recover();
-=======
     public void recoverAndRollback(JobContext context, SinkWriter.Context sinkContext, XidGenerator xidGenerator,
                                    Xid excludeXid) {
         Collection<Xid> recovered = xaFacade.recover().stream()
             .map(x -> new XidImpl(x.getFormatId(), x.getGlobalTransactionId(), x.getBranchQualifier())).collect(
                 Collectors.toList());
->>>>>>> 0b5a2852
         recovered.remove(excludeXid);
         if (recovered.isEmpty()) {
             return;
