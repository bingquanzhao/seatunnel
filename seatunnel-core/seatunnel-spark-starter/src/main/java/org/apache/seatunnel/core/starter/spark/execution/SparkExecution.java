--- conflicted
+++ resolved
@@ -18,10 +18,7 @@
 package org.apache.seatunnel.core.starter.spark.execution;
 
 import org.apache.seatunnel.api.common.JobContext;
-<<<<<<< HEAD
-=======
 import org.apache.seatunnel.common.Constants;
->>>>>>> 0b5a2852
 import org.apache.seatunnel.core.starter.exception.TaskExecuteException;
 import org.apache.seatunnel.core.starter.spark.config.SparkEnvironmentFactory;
 import org.apache.seatunnel.spark.SparkEnvironment;
@@ -39,10 +36,6 @@
 public class SparkExecution {
 
     private static final Logger LOGGER = LoggerFactory.getLogger(SparkExecution.class);
-<<<<<<< HEAD
-
-=======
->>>>>>> 0b5a2852
     private final SparkEnvironment sparkEnvironment;
     private final PluginExecuteProcessor sourcePluginExecuteProcessor;
     private final PluginExecuteProcessor transformPluginExecuteProcessor;
@@ -52,15 +45,9 @@
         this.sparkEnvironment = new SparkEnvironmentFactory(config).getEnvironment();
         JobContext jobContext = new JobContext();
         jobContext.setJobMode(sparkEnvironment.getJobMode());
-<<<<<<< HEAD
-        this.sourcePluginExecuteProcessor = new SourceExecuteProcessor(sparkEnvironment, jobContext, config.getConfigList("source"));
-        this.transformPluginExecuteProcessor = new TransformExecuteProcessor(sparkEnvironment, jobContext, config.getConfigList("transform"));
-        this.sinkPluginExecuteProcessor = new SinkExecuteProcessor(sparkEnvironment, jobContext, config.getConfigList("sink"));
-=======
         this.sourcePluginExecuteProcessor = new SourceExecuteProcessor(sparkEnvironment, jobContext, config.getConfigList(Constants.SOURCE));
         this.transformPluginExecuteProcessor = new TransformExecuteProcessor(sparkEnvironment, jobContext, config.getConfigList(Constants.TRANSFORM));
         this.sinkPluginExecuteProcessor = new SinkExecuteProcessor(sparkEnvironment, jobContext, config.getConfigList(Constants.SINK));
->>>>>>> 0b5a2852
     }
 
     public void execute() throws TaskExecuteException {
